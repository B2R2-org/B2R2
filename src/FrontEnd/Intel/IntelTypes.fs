(*
  B2R2 - the Next-Generation Reversing Platform

  Copyright (c) SoftSec Lab. @ KAIST, since 2016

  Permission is hereby granted, free of charge, to any person obtaining a copy
  of this software and associated documentation files (the "Software"), to deal
  in the Software without restriction, including without limitation the rights
  to use, copy, modify, merge, publish, distribute, sublicense, and/or sell
  copies of the Software, and to permit persons to whom the Software is
  furnished to do so, subject to the following conditions:

  The above copyright notice and this permission notice shall be included in all
  copies or substantial portions of the Software.

  THE SOFTWARE IS PROVIDED "AS IS", WITHOUT WARRANTY OF ANY KIND, EXPRESS OR
  IMPLIED, INCLUDING BUT NOT LIMITED TO THE WARRANTIES OF MERCHANTABILITY,
  FITNESS FOR A PARTICULAR PURPOSE AND NONINFRINGEMENT. IN NO EVENT SHALL THE
  AUTHORS OR COPYRIGHT HOLDERS BE LIABLE FOR ANY CLAIM, DAMAGES OR OTHER
  LIABILITY, WHETHER IN AN ACTION OF CONTRACT, TORT OR OTHERWISE, ARISING FROM,
  OUT OF OR IN CONNECTION WITH THE SOFTWARE OR THE USE OR OTHER DEALINGS IN THE
  SOFTWARE.
*)

namespace B2R2.FrontEnd.Intel

open B2R2

/// This is a fatal error that happens when B2R2 tries to access non-existing
/// register symbol. This exception should not happen in general.
exception internal InvalidRegAccessException

exception internal InvalidPrefixException

exception internal InvalidOn64Exception

/// Instruction prefixes.
type Prefix =
  | PrxNone = 0x0       (* No prefix *)
  | PrxLOCK = 0x1       (* Group 1 *)
  /// REPNE/REPNZ prefix is encoded using F2H.
  | PrxREPNZ = 0x2
  /// REP or REPE/REPZ is encoded using F3H.
  | PrxREPZ = 0x4
  | PrxCS = 0x8         (* Group 2 *)
  | PrxSS = 0x10
  | PrxDS = 0x20
  | PrxES = 0x40
  | PrxFS = 0x80
  | PrxGS = 0x100
  /// Operand-size override prefix is encoded using 66H.
  | PrxOPSIZE = 0x200   (* Group 3 *)
  /// 67H - Address-size override prefix.
  | PrxADDRSIZE = 0x400 (* Group 4 *)

/// REX prefixes.
type REXPrefix =
  /// No REX: this is to represent the case where there is no REX
  | NOREX   = 0b0000000
  /// Extension of the ModR/M reg, Opcode reg field (SPL, BPL, ...).
  | REX     = 0b1000000
  /// Extension of the ModR/M rm, SIB base, Opcode reg field.
  | REXB    = 0b1000001
  /// Extension of the SIB index field.
  | REXX    = 0b1000010
  /// Extension of the ModR/M SIB index, base field.
  | REXXB   = 0b1000011
  /// Extension of the ModR/M reg field.
  | REXR    = 0b1000100
  /// Extension of the ModR/M reg, r/m field.
  | REXRB   = 0b1000101
  /// Extension of the ModR/M reg, SIB index field.
  | REXRX   = 0b1000110
  /// Extension of the ModR/M reg, SIB index, base.
  | REXRXB  = 0b1000111
  /// Operand 64bit.
  | REXW    = 0b1001000
  /// REX.B + Operand 64bit.
  | REXWB   = 0b1001001
  /// REX.X + Operand 64bit.
  | REXWX   = 0b1001010
  /// REX.XB + Operand 64bit.
  | REXWXB  = 0b1001011
  /// REX.R + Operand 64bit.
  | REXWR   = 0b1001100
  /// REX.RB + Operand 64bit.
  | REXWRB  = 0b1001101
  /// REX.RX + Operand 64bit.
  | REXWRX  = 0b1001110
  /// REX.RXB + Operand 64bit.
  | REXWRXB = 0b1001111

/// <summary>
/// Intel opcodes. This type should be generated using
/// <c>scripts/genOpcode.fsx</c> from the `IntelSupportedOpcodes.txt` file.
/// </summary>
type Opcode =
  /// ASCII Adjust After Addition.
  | AAA = 0
  /// ASCII Adjust AX Before Division.
  | AAD = 1
  /// ASCII Adjust AX After Multiply.
  | AAM = 2
  /// ASCII Adjust AL After Subtraction.
  | AAS = 3
  /// Add with Carry.
  | ADC = 4
  /// Unsigned integer add with carry.
  | ADCX = 5
  /// Add.
  | ADD = 6
  /// Add Packed Double-Precision Floating-Point Values.
  | ADDPD = 7
  /// Add Packed Single-Precision Floating-Point Values.
  | ADDPS = 8
  /// Add Scalar Double-Precision Floating-Point Values.
  | ADDSD = 9
  /// Add Scalar Single-Precision Floating-Point Values.
  | ADDSS = 10
  /// Packed Double-FP Add/Subtract.
  | ADDSUBPD = 11
  /// Packed Single-FP Add/Subtract.
  | ADDSUBPS = 12
  /// Unsigned integer add with overflow.
  | ADOX = 13
  /// Perform an AES decryption round using an 128-bit state and a round key.
  | AESDEC = 14
  /// Perform Last Round of an AES Decryption Flow.
  | AESDECLAST = 15
  /// Perform an AES encryption round using an 128-bit state and a round key.
  | AESENC = 16
  /// Perform Last Round of an AES Encryption Flow.
  | AESENCLAST = 17
  /// Perform an inverse mix column transformation primitive.
  | AESIMC = 18
  /// Assist the creation of round keys with a key expansion schedule.
  | AESKEYGENASSIST = 19
  /// Logical AND.
  | AND = 20
  /// Bitwise AND of first source with inverted 2nd source operands.
  | ANDN = 21
  /// Bitwise Logical AND of Packed Double-Precision Floating-Point Values.
  | ANDNPD = 22
  /// Bitwise Logical AND of Packed Single-Precision Floating-Point Values.
  | ANDNPS = 23
  /// Bitwise Logical AND NOT of Packed Double-Precision Floating-Point Values.
  | ANDPD = 24
  /// Bitwise Logical AND NOT of Packed Single-Precision Floating-Point Values.
  | ANDPS = 25
  /// Adjust RPL Field of Segment Selector.
  | ARPL = 26
  /// Contiguous bitwise extract.
  | BEXTR = 27
  /// Blend Packed Double Precision Floating-Point Values.
  | BLENDPD = 28
  /// Blend Packed Single Precision Floating-Point Values.
  | BLENDPS = 29
  /// Variable Blend Packed Double Precision Floating-Point Values.
  | BLENDVPD = 30
  /// Variable Blend Packed Single Precision Floating-Point Values.
  | BLENDVPS = 31
  /// Extract lowest set bit.
  | BLSI = 32
  /// Set all lower bits below first set bit to 1.
  | BLSMSK = 33
  /// Reset lowest set bit.
  | BLSR = 34
  /// Check the address of a memory reference against a LowerBound.
  | BNDCL = 35
  /// Check Upper Bound.
  | BNDCN = 36
  /// Check Upper Bound.
  | BNDCU = 37
  /// Load Extended Bounds Using Address Translation.
  | BNDLDX = 38
  /// Create a LowerBound and a UpperBound in a register.
  | BNDMK = 39
  /// Move Bounds.
  | BNDMOV = 40
  /// Store bounds using address translation.
  | BNDSTX = 41
  /// Check Array Index Against Bounds.
  | BOUND = 42
  /// Bit Scan Forward.
  | BSF = 43
  /// Bit Scan Reverse.
  | BSR = 44
  /// Byte Swap.
  | BSWAP = 45
  /// Bit Test.
  | BT = 46
  /// Bit Test and Complement.
  | BTC = 47
  /// Bit Test and Reset.
  | BTR = 48
  /// Bit Test and Set.
  | BTS = 49
  /// Zero high bits starting from specified bit position.
  | BZHI = 50
  /// Far call.
  | CALLFar = 51
  /// Near call.
  | CALLNear = 52
  /// Convert Byte to Word.
  | CBW = 53
  /// Convert Doubleword to Quadword.
  | CDQ = 54
  /// Convert Doubleword to Quadword.
  | CDQE = 55
  /// Clear AC Flag in EFLAGS Register.
  | CLAC = 56
  /// Clear Carry Flag.
  | CLC = 57
  /// Clear Direction Flag.
  | CLD = 58
  /// Flush Cache Line.
  | CLFLUSH = 59
  /// Flush Cache Line Optimized.
  | CLFLUSHOPT = 60
  /// Clear Interrupt Flag.
  | CLI = 61
  /// Clear busy bit in a supervisor shadow stack token.
  | CLRSSBSY = 62
  /// Clear Task-Switched Flag in CR0.
  | CLTS = 63
  /// Complement Carry Flag.
  | CMC = 64
  /// Conditional Move (Move if above (CF = 0 and ZF = 0)).
  | CMOVA = 65
  /// Conditional Move (Move if above or equal (CF = 0)).
  | CMOVAE = 66
  /// Conditional Move (Move if below (CF = 1)).
  | CMOVB = 67
  /// Conditional Move (Move if below or equal (CF = 1 or ZF = 1)).
  | CMOVBE = 68
  /// Conditional move if carry.
  | CMOVC = 69
  /// Conditional Move (Move if greater (ZF = 0 and SF = OF)).
  | CMOVG = 70
  /// Conditional Move (Move if greater or equal (SF = OF)).
  | CMOVGE = 71
  /// Conditional Move (Move if less (SF <> OF)).
  | CMOVL = 72
  /// Conditional Move (Move if less or equal (ZF = 1 or SF <> OF)).
  | CMOVLE = 73
  /// Conditional move if not carry.
  | CMOVNC = 74
  /// Conditional Move (Move if not overflow (OF = 0)).
  | CMOVNO = 75
  /// Conditional Move (Move if not parity (PF = 0)).
  | CMOVNP = 76
  /// Conditional Move (Move if not sign (SF = 0)).
  | CMOVNS = 77
  /// Conditional Move (Move if not zero (ZF = 0)).
  | CMOVNZ = 78
  /// Conditional Move (Move if overflow (OF = 1)).
  | CMOVO = 79
  /// Conditional Move (Move if parity (PF = 1)).
  | CMOVP = 80
  /// Conditional Move (Move if sign (SF = 1)).
  | CMOVS = 81
  /// Conditional Move (Move if zero (ZF = 1)).
  | CMOVZ = 82
  /// Compare Two Operands.
  | CMP = 83
  /// Compare packed double-precision floating-point values.
  | CMPPD = 84
  /// Compare packed single-precision floating-point values.
  | CMPPS = 85
  /// Compare String Operands (byte).
  | CMPSB = 86
  /// Compare String Operands (dword) or Compare scalar dbl-precision FP values.
  | CMPSD = 87
  /// Compare String Operands (quadword).
  | CMPSQ = 88
  /// Compare scalar single-precision floating-point values.
  | CMPSS = 89
  /// Compare String Operands (word).
  | CMPSW = 90
  /// Compare and Exchange.
  | CMPXCHG = 91
  /// Compare and Exchange Bytes.
  | CMPXCHG16B = 92
  /// Compare and Exchange Bytes.
  | CMPXCHG8B = 93
  /// Compare Scalar Ordered Double-Precision FP Values and Set EFLAGS.
  | COMISD = 94
  /// Compare Scalar Ordered Single-Precision FP Values and Set EFLAGS.
  | COMISS = 95
  /// CPU Identification.
  | CPUID = 96
  /// Convert Quadword to Octaword.
  | CQO = 97
  /// Accumulate CRC32 Value.
  | CRC32 = 98
  /// Convert Packed Dword Integers to Packed Double-Precision FP Values.
  | CVTDQ2PD = 99
  /// Convert Packed Dword Integers to Packed Single-Precision FP Values.
  | CVTDQ2PS = 100
  /// Convert Packed Double-Precision FP Values to Packed Dword Integers.
  | CVTPD2DQ = 101
  /// Convert Packed Double-Precision FP Values to Packed Dword Integers.
  | CVTPD2PI = 102
  /// Convert Packed Double-Precision FP Values to Packed Single-Precision FP.
  | CVTPD2PS = 103
  /// Convert Packed Dword Integers to Packed Double-Precision FP Values.
  | CVTPI2PD = 104
  /// Convert Packed Dword Integers to Packed Single-Precision FP Values.
  | CVTPI2PS = 105
  /// Convert Packed Single-Precision FP Values to Packed Dword Integers.
  | CVTPS2DQ = 106
  /// Convert Packed Single-Precision FP Values to Packed Double-Precision FP.
  | CVTPS2PD = 107
  /// Convert Packed Single-Precision FP Values to Packed Dword Integers.
  | CVTPS2PI = 108
  /// Convert Scalar Double-Precision FP Value to Integer.
  | CVTSD2SI = 109
  /// Convert Scalar Double-Precision FP Value to Scalar Single-Precision FP.
  | CVTSD2SS = 110
  /// Convert Dword Integer to Scalar Double-Precision FP Value.
  | CVTSI2SD = 111
  /// Convert Dword Integer to Scalar Single-Precision FP Value.
  | CVTSI2SS = 112
  /// Convert Scalar Single-Precision FP Value to Scalar Double-Precision FP.
  | CVTSS2SD = 113
  /// Convert Scalar Single-Precision FP Value to Dword Integer.
  | CVTSS2SI = 114
  /// Convert with Truncation Packed Double-Precision FP Values to Packed Dword.
  | CVTTPD2DQ = 115
  /// Convert with Truncation Packed Double-Precision FP Values to Packed Dword.
  | CVTTPD2PI = 116
  /// Convert with Truncation Packed Single-Precision FP Values to Packed Dword.
  | CVTTPS2DQ = 117
  /// Convert with Truncation Packed Single-Precision FP Values to Packed Dword.
  | CVTTPS2PI = 118
  /// Convert with Truncation Scalar Double-Precision FP Value to Signed.
  | CVTTSD2SI = 119
  /// Convert with Truncation Scalar Single-Precision FP Value to Dword Integer.
  | CVTTSS2SI = 120
  /// Convert Word to Doubleword.
  | CWD = 121
  /// Convert Word to Doubleword.
  | CWDE = 122
  /// Decimal Adjust AL after Addition.
  | DAA = 123
  /// Decimal Adjust AL after Subtraction.
  | DAS = 124
  /// Decrement by 1.
  | DEC = 125
  /// Unsigned Divide.
  | DIV = 126
  /// Divide Packed Double-Precision Floating-Point Values.
  | DIVPD = 127
  /// Divide Packed Single-Precision Floating-Point Values.
  | DIVPS = 128
  /// Divide Scalar Double-Precision Floating-Point Values.
  | DIVSD = 129
  /// Divide Scalar Single-Precision Floating-Point Values.
  | DIVSS = 130
  /// Perform double-precision dot product for up to 2 elements and broadcast.
  | DPPD = 131
  /// Perform single-precision dot products for up to 4 elements and broadcast.
  | DPPS = 132
  /// Empty MMX Technology State.
  | EMMS = 133
  /// Execute an Enclave System Function of Specified Leaf Number.
  | ENCLS = 134
  /// Execute an Enclave User Function of Specified Leaf Number.
  | ENCLU = 135
  /// Terminate an Indirect Branch in 32-bit and Compatibility Mode.
  | ENDBR32 = 136
  /// Terminate an Indirect Branch in 64-bit Mode.
  | ENDBR64 = 137
  /// Make Stack Frame for Procedure Parameters.
  | ENTER = 138
  /// Extract Packed Floating-Point Values.
  | EXTRACTPS = 139
  /// Compute 2x-1.
  | F2XM1 = 140
  /// Absolute Value.
  | FABS = 141
  /// Add.
  | FADD = 142
  /// Add and pop the register stack.
  | FADDP = 143
  /// Load Binary Coded Decimal.
  | FBLD = 144
  /// Store BCD Integer and Pop.
  | FBSTP = 145
  /// Change Sign.
  | FCHS = 146
  /// Clear Exceptions.
  | FCLEX = 147
  /// Floating-Point Conditional Move (if below (CF = 1)).
  | FCMOVB = 148
  /// Floating-Point Conditional Move (if below or equal (CF = 1 or ZF = 1)).
  | FCMOVBE = 149
  /// Floating-Point Conditional Move (if equal (ZF = 1)).
  | FCMOVE = 150
  /// Floating-Point Conditional Move (if not below (CF = 0)).
  | FCMOVNB = 151
  /// FP Conditional Move (if not below or equal (CF = 0 and ZF = 0)).
  | FCMOVNBE = 152
  /// Floating-Point Conditional Move (if not equal (ZF = 0)).
  | FCMOVNE = 153
  /// Floating-Point Conditional Move (if not unordered (PF = 0)).
  | FCMOVNU = 154
  /// Floating-Point Conditional Move (if unordered (PF = 1)).
  | FCMOVU = 155
  /// Compare Floating Point Values.
  | FCOM = 156
  /// Compare Floating Point Values and Set EFLAGS.
  | FCOMI = 157
  /// Compare Floating Point Values and Set EFLAGS.
  | FCOMIP = 158
  /// Compare Floating Point Values and pop register stack.
  | FCOMP = 159
  /// Compare Floating Point Values and pop register stack twice.
  | FCOMPP = 160
  /// Cosine.
  | FCOS = 161
  /// Decrement Stack-Top Pointer.
  | FDECSTP = 162
  /// Divide.
  | FDIV = 163
  /// Divide and pop the register stack.
  | FDIVP = 164
  /// Reverse Divide.
  | FDIVR = 165
  /// Reverse Divide and pop the register stack.
  | FDIVRP = 166
  /// Free Floating-Point Register.
  | FFREE = 167
  /// Add.
  | FIADD = 168
  /// Compare Integer.
  | FICOM = 169
  /// Compare Integer and pop the register stack.
  | FICOMP = 170
  /// Divide.
  | FIDIV = 171
  /// Reverse Divide.
  | FIDIVR = 172
  /// Load Integer.
  | FILD = 173
  /// Multiply.
  | FIMUL = 174
  /// Increment Stack-Top Pointer.
  | FINCSTP = 175
  /// Initialize Floating-Point Unit.
  | FINIT = 176
  /// Store Integer.
  | FIST = 177
  /// Store Integer and pop the register stack.
  | FISTP = 178
  /// Store Integer with Truncation.
  | FISTTP = 179
  /// Subtract.
  | FISUB = 180
  /// Reverse Subtract.
  | FISUBR = 181
  /// Load Floating Point Value.
  | FLD = 182
  /// Load Constant (Push +1.0 onto the FPU register stack).
  | FLD1 = 183
  /// Load x87 FPU Control Word.
  | FLDCW = 184
  /// Load x87 FPU Environment.
  | FLDENV = 185
  /// Load Constant (Push log2e onto the FPU register stack).
  | FLDL2E = 186
  /// Load Constant (Push log210 onto the FPU register stack).
  | FLDL2T = 187
  /// Load Constant (Push log102 onto the FPU register stack).
  | FLDLG2 = 188
  /// Load Constant (Push loge2 onto the FPU register stack).
  | FLDLN2 = 189
  /// Load Constant (Push Pi onto the FPU register stack).
  | FLDPI = 190
  /// Load Constant (Push +0.0 onto the FPU register stack).
  | FLDZ = 191
  /// Multiply.
  | FMUL = 192
  /// Multiply and pop the register stack.
  | FMULP = 193
  /// Clear floating-point exception flags without checking for error conditions.
  | FNCLEX = 194
  /// Initialize FPU without checking error conditions.
  | FNINIT = 195
  /// No Operation.
  | FNOP = 196
  /// Save FPU state without checking error conditions.
  | FNSAVE = 197
  /// Store x87 FPU Control Word.
  | FNSTCW = 198
  /// Store FPU environment without checking error conditions.
  | FNSTENV = 199
  /// Store FPU status word without checking error conditions.
  | FNSTSW = 200
  /// Partial Arctangent.
  | FPATAN = 201
  /// Partial Remainder.
  | FPREM = 202
  /// Partial Remainder.
  | FPREM1 = 203
  /// Partial Tangent.
  | FPTAN = 204
  /// Round to Integer.
  | FRNDINT = 205
  /// Restore x87 FPU State.
  | FRSTOR = 206
  /// Store x87 FPU State.
  | FSAVE = 207
  /// Scale.
  | FSCALE = 208
  /// Sine.
  | FSIN = 209
  /// Sine and Cosine.
  | FSINCOS = 210
  /// Square Root.
  | FSQRT = 211
  /// Store Floating Point Value.
  | FST = 212
  /// Store FPU control word after checking error conditions.
  | FSTCW = 213
  /// Store x87 FPU Environment.
  | FSTENV = 214
  /// Store Floating Point Value.
  | FSTP = 215
  /// Store x87 FPU Status Word.
  | FSTSW = 216
  /// Subtract.
  | FSUB = 217
  /// Subtract and pop register stack.
  | FSUBP = 218
  /// Reverse Subtract.
  | FSUBR = 219
  /// Reverse Subtract and pop register stack.
  | FSUBRP = 220
  /// TEST.
  | FTST = 221
  /// Unordered Compare Floating Point Values.
  | FUCOM = 222
  /// Compare Floating Point Values and Set EFLAGS.
  | FUCOMI = 223
  /// Compare Floating Point Values and Set EFLAGS and pop register stack.
  | FUCOMIP = 224
  /// Unordered Compare Floating Point Values.
  | FUCOMP = 225
  /// Unordered Compare Floating Point Values.
  | FUCOMPP = 226
  /// Wait for FPU.
  | FWAIT = 227
  /// Examine ModR/M.
  | FXAM = 228
  /// Exchange Register Contents.
  | FXCH = 229
  /// Restore x87 FPU, MMX, XMM, and MXCSR State.
  | FXRSTOR = 230
  /// Restore x87 FPU, MMX, XMM, and MXCSR State.
  | FXRSTOR64 = 231
  /// Save x87 FPU, MMX Technology, and SSE State.
  | FXSAVE = 232
  /// Save x87 FPU, MMX Technology, and SSE State.
  | FXSAVE64 = 233
  /// Extract Exponent and Significand.
  | FXTRACT = 234
  /// compute y * log2x.
  | FYL2X = 235
  /// compute y * log2(x+1).
  | FYL2XP1 = 236
  /// GETSEC.
  | GETSEC = 237
  /// Galois Field Affine Transformation Inverse.
  | GF2P8AFFINEINVQB = 238
  /// Galois Field Affine Transformation.
  | GF2P8AFFINEQB = 239
  /// Galois Field Multiply Bytes.
  | GF2P8MULB = 240
  /// Packed Double-FP Horizontal Add.
  | HADDPD = 241
  /// Packed Single-FP Horizontal Add.
  | HADDPS = 242
  /// Halt.
  | HLT = 243
  /// Packed Double-FP Horizontal Subtract.
  | HSUBPD = 244
  /// Packed Single-FP Horizontal Subtract.
  | HSUBPS = 245
  /// Signed Divide.
  | IDIV = 246
  /// Signed Multiply.
  | IMUL = 247
  /// Input from Port.
  | IN = 248
  /// Increment by 1.
  | INC = 249
  /// Increment the shadow stack pointer (SSP).
  | INCSSP = 250
  /// Input from Port to String.
  | INS = 251
  /// Input from Port to String (byte).
  | INSB = 252
  /// Input from Port to String (doubleword).
  | INSD = 253
  /// Insert Scalar Single-Precision Floating-Point Value.
  | INSERTPS = 254
  /// Input from Port to String (word).
  | INSW = 255
  /// Call to Interrupt (Interrupt vector specified by immediate byte).
  | INT = 256
  /// Call to Interrupt (Interrupt 3?trap to debugger).
  | INT3 = 257
  /// Call to Interrupt (InteInterrupt 4?if overflow flag is 1).
  | INTO = 258
  /// Invalidate Internal Caches.
  | INVD = 259
  /// Invalidate Translations Derived from EPT.
  | INVEPT = 260
  /// Invalidate TLB Entries.
  | INVLPG = 261
  /// Invalidate Process-Context Identifier.
  | INVPCID = 262
  /// Invalidate Translations Based on VPID.
  | INVVPID = 263
  /// Return from interrupt.
  | IRET = 264
  /// Interrupt return (32-bit operand size).
  | IRETD = 265
  /// Interrupt return (64-bit operand size).
  | IRETQ = 266
  /// Interrupt return (16-bit operand size).
  | IRETW = 267
  /// Jump if Condition Is Met (Jump short if above, CF = 0 and ZF = 0).
  | JNBE = 268
  | JA = 268
  /// Jump if Condition Is Met (Jump short if below, CF = 1).
  | JC = 269
  | JNAE = 269
  | JB = 269
  /// Jump if Condition Is Met (Jump short if below or equal, CF = 1 or ZF).
  | JNA = 270
  | JBE = 270
  /// Jump if Condition Is Met (Jump short if CX register is 0).
  | JCXZ = 271
  /// Jump if Condition Is Met (Jump short if ECX register is 0).
  | JECXZ = 272
  /// Jump if Condition Is Met (Jump short if RCX register is 0).
  | JRCXZ = 273
  /// Jump if Condition Is Met (Jump short if greater, ZF = 0 and SF = OF).
  | JNLE = 274
  | JG = 274
  /// Jump if Condition Is Met (Jump short if less, SF <> OF).
  | JNGE = 275
  | JL = 275
  /// Jump if Cond Is Met (Jump short if less or equal, ZF = 1 or SF <> OF).
  | JNG = 276
  | JLE = 276
  /// Far jmp.
  | JMPFar = 277
  /// Near jmp.
  | JMPNear = 278
  /// Jump if Condition Is Met (Jump near if not below, CF = 0).
<<<<<<< HEAD
  | JAE = 279
  | JNC = 279
  | JNB = 279
=======
  | JNC = 279
>>>>>>> 152b24a9
  /// Jump if Condition Is Met (Jump near if not less, SF = OF).
  | JGE = 280
  | JNL = 280
  /// Jump if Condition Is Met (Jump near if not overflow, OF = 0).
  | JNO = 281
  /// Jump if Condition Is Met (Jump near if not parity, PF = 0).
  | JPO = 282
  | JNP = 282
  /// Jump if Condition Is Met (Jump near if not sign, SF = 0).
  | JNS = 283
  /// Jump if Condition Is Met (Jump near if not zero, ZF = 0).
  | JNZ = 284
  | JNE = 284
  /// Jump if Condition Is Met (Jump near if overflow, OF = 1).
  | JO = 285
  /// Jump if Condition Is Met (Jump near if parity, PF = 1).
  | JP = 286
  | JPE = 286
  /// Jump if Condition Is Met (Jump short if sign, SF = 1).
  | JS = 287
  /// Jump if Condition Is Met (Jump short if zero, ZF = 1).
  | JZ = 288
  | JE = 288
  /// Add two 8-bit opmasks.
  | KADDB = 289
  /// Add two 32-bit opmasks.
  | KADDD = 290
  /// Add two 64-bit opmasks.
  | KADDQ = 291
  /// Add two 16-bit opmasks.
  | KADDW = 292
  /// Logical AND two 8-bit opmasks.
  | KANDB = 293
  /// Logical AND two 32-bit opmasks.
  | KANDD = 294
  /// Logical AND NOT two 8-bit opmasks.
  | KANDNB = 295
  /// Logical AND NOT two 32-bit opmasks.
  | KANDND = 296
  /// Logical AND NOT two 64-bit opmasks.
  | KANDNQ = 297
  /// Logical AND NOT two 16-bit opmasks.
  | KANDNW = 298
  /// Logical AND two 64-bit opmasks.
  | KANDQ = 299
  /// Logical AND two 16-bit opmasks.
  | KANDW = 300
  /// Move from or move to opmask register of 8-bit data.
  | KMOVB = 301
  /// Move from or move to opmask register of 32-bit data.
  | KMOVD = 302
  /// Move from or move to opmask register of 64-bit data.
  | KMOVQ = 303
  /// Move from or move to opmask register of 16-bit data.
  | KMOVW = 304
  /// Bitwise NOT of two 8-bit opmasks.
  | KNOTB = 305
  /// Bitwise NOT of two 32-bit opmasks.
  | KNOTD = 306
  /// Bitwise NOT of two 64-bit opmasks.
  | KNOTQ = 307
  /// Bitwise NOT of two 16-bit opmasks.
  | KNOTW = 308
  /// Logical OR two 8-bit opmasks.
  | KORB = 309
  /// Logical OR two 32-bit opmasks.
  | KORD = 310
  /// Logical OR two 64-bit opmasks.
  | KORQ = 311
  /// Update EFLAGS according to the result of bitwise OR of two 8-bit opmasks.
  | KORTESTB = 312
  /// Update EFLAGS according to the result of bitwise OR of two 32-bit opmasks.
  | KORTESTD = 313
  /// Update EFLAGS according to the result of bitwise OR of two 64-bit opmasks.
  | KORTESTQ = 314
  /// Update EFLAGS according to the result of bitwise OR of two 16-bit opmasks.
  | KORTESTW = 315
  /// Logical OR two 16-bit opmasks.
  | KORW = 316
  /// Shift left 8-bitopmask by specified count.
  | KSHIFTLB = 317
  /// Shift left 32-bitopmask by specified count.
  | KSHIFTLD = 318
  /// Shift left 64-bitopmask by specified count.
  | KSHIFTLQ = 319
  /// Shift left 16-bitopmask by specified count.
  | KSHIFTLW = 320
  /// Shift right 8-bit opmask by specified count.
  | KSHIFTRB = 321
  /// Shift right 32-bit opmask by specified count.
  | KSHIFTRD = 322
  /// Shift right 64-bit opmask by specified count.
  | KSHIFTRQ = 323
  /// Shift right 16-bit opmask by specified count.
  | KSHIFTRW = 324
  /// Update EFLAGS according to result of bitwise TEST of two 8-bit opmasks.
  | KTESTB = 325
  /// Update EFLAGS according to result of bitwise TEST of two 32-bit opmasks.
  | KTESTD = 326
  /// Update EFLAGS according to result of bitwise TEST of two 64-bit opmasks.
  | KTESTQ = 327
  /// Update EFLAGS according to result of bitwise TEST of two 16-bit opmasks.
  | KTESTW = 328
  /// Unpack and interleave two 8-bit opmasks into 16-bit mask.
  | KUNPCKBW = 329
  /// Unpack and interleave two 32-bit opmasks into 64-bit mask.
  | KUNPCKDQ = 330
  /// Unpack and interleave two 16-bit opmasks into 32-bit mask.
  | KUNPCKWD = 331
  /// Bitwise logical XNOR of two 8-bit opmasks.
  | KXNORB = 332
  /// Bitwise logical XNOR of two 32-bit opmasks.
  | KXNORD = 333
  /// Bitwise logical XNOR of two 64-bit opmasks.
  | KXNORQ = 334
  /// Bitwise logical XNOR of two 16-bit opmasks.
  | KXNORW = 335
  /// Logical XOR of two 8-bit opmasks.
  | KXORB = 336
  /// Logical XOR of two 32-bit opmasks.
  | KXORD = 337
  /// Logical XOR of two 64-bit opmasks.
  | KXORQ = 338
  /// Logical XOR of two 16-bit opmasks.
  | KXORW = 339
  /// Load Status Flags into AH Register.
  | LAHF = 340
  /// Load Access Rights Byte.
  | LAR = 341
  /// Load Unaligned Integer 128 Bits.
  | LDDQU = 342
  /// Load MXCSR Register.
  | LDMXCSR = 343
  /// Load Far Pointer (DS).
  | LDS = 344
  /// Load Effective Address.
  | LEA = 345
  /// High Level Procedure Exit.
  | LEAVE = 346
  /// Load Far Pointer (ES).
  | LES = 347
  /// Load Fence.
  | LFENCE = 348
  /// Load Far Pointer (FS).
  | LFS = 349
  /// Load GlobalDescriptor Table Register.
  | LGDT = 350
  /// Load Far Pointer (GS).
  | LGS = 351
  /// Load Interrupt Descriptor Table Register.
  | LIDT = 352
  /// Load Local Descriptor Table Register.
  | LLDT = 353
  /// Load Machine Status Word.
  | LMSW = 354
  /// Assert LOCK# Signal Prefix.
  | LOCK = 355
  /// Load String (byte).
  | LODSB = 356
  /// Load String (doubleword).
  | LODSD = 357
  /// Load String (quadword).
  | LODSQ = 358
  /// Load String (word).
  | LODSW = 359
  /// Loop According to ECX Counter (count <> 0).
  | LOOP = 360
  /// Loop According to ECX Counter (count <> 0 and ZF = 1).
  | LOOPE = 361
  /// Loop According to ECX Counter (count <> 0 and ZF = 0).
  | LOOPNE = 362
  /// Load Segment Limit.
  | LSL = 363
  /// Load Far Pointer (SS).
  | LSS = 364
  /// Load Task Register.
  | LTR = 365
  /// the Number of Leading Zero Bits.
  | LZCNT = 366
  /// Store Selected Bytes of Double Quadword.
  | MASKMOVDQU = 367
  /// Store Selected Bytes of Quadword.
  | MASKMOVQ = 368
  /// Return Maximum Packed Double-Precision Floating-Point Values.
  | MAXPD = 369
  /// Return Maximum Packed Single-Precision Floating-Point Values.
  | MAXPS = 370
  /// Return Maximum Scalar Double-Precision Floating-Point Values.
  | MAXSD = 371
  /// Return Maximum Scalar Single-Precision Floating-Point Values.
  | MAXSS = 372
  /// Memory Fence.
  | MFENCE = 373
  /// Return Minimum Packed Double-Precision Floating-Point Values.
  | MINPD = 374
  /// Return Minimum Packed Single-Precision Floating-Point Values.
  | MINPS = 375
  /// Return Minimum Scalar Double-Precision Floating-Point Values.
  | MINSD = 376
  /// Return Minimum Scalar Single-Precision Floating-Point Values.
  | MINSS = 377
  /// Set Up Monitor Address.
  | MONITOR = 378
  /// MOV.
  | MOV = 379
  /// Move Aligned Packed Double-Precision Floating-Point Values.
  | MOVAPD = 380
  /// Move Aligned Packed Single-Precision Floating-Point Values.
  | MOVAPS = 381
  /// Move Data After Swapping Bytes.
  | MOVBE = 382
  /// Move Doubleword.
  | MOVD = 383
  /// Move One Double-FP and Duplicate.
  | MOVDDUP = 384
  /// Move Quadword from XMM to MMX Technology Register.
  | MOVDQ2Q = 385
  /// Move Aligned Double Quadword.
  | MOVDQA = 386
  /// Move Unaligned Double Quadword.
  | MOVDQU = 387
  /// Move Packed Single-Precision Floating-Point Values High to Low.
  | MOVHLPS = 388
  /// Move High Packed Double-Precision Floating-Point Value.
  | MOVHPD = 389
  /// Move High Packed Single-Precision Floating-Point Values.
  | MOVHPS = 390
  /// Move Packed Single-Precision Floating-Point Values Low to High.
  | MOVLHPS = 391
  /// Move Low Packed Double-Precision Floating-Point Value.
  | MOVLPD = 392
  /// Move Low Packed Single-Precision Floating-Point Values.
  | MOVLPS = 393
  /// Extract Packed Double-Precision Floating-Point Sign Mask.
  | MOVMSKPD = 394
  /// Extract Packed Single-Precision Floating-Point Sign Mask.
  | MOVMSKPS = 395
  /// Load Double Quadword Non-Temporal Aligned Hint.
  | MOVNTDQ = 396
  /// Load Double Quadword Non-Temporal Aligned Hint.
  | MOVNTDQA = 397
  /// Store Doubleword Using Non-Temporal Hint.
  | MOVNTI = 398
  /// Store Packed Double-Precision FP Values Using Non-Temporal Hint.
  | MOVNTPD = 399
  /// Store Packed Single-Precision FP Values Using Non-Temporal Hint.
  | MOVNTPS = 400
  /// Store of Quadword Using Non-Temporal Hint.
  | MOVNTQ = 401
  /// Move Quadword.
  | MOVQ = 402
  /// Move Quadword from MMX Technology to XMM Register.
  | MOVQ2DQ = 403
  /// Move Data from String to String (byte).
  | MOVSB = 404
  /// Move Data from String to String (doubleword).
  | MOVSD = 405
  /// Move Packed Single-FP High and Duplicate.
  | MOVSHDUP = 406
  /// Move Packed Single-FP Low and Duplicate.
  | MOVSLDUP = 407
  /// Move Data from String to String (quadword).
  | MOVSQ = 408
  /// Move Scalar Single-Precision Floating-Point Values.
  | MOVSS = 409
  /// Move Data from String to String (word).
  | MOVSW = 410
  /// Move with Sign-Extension.
  | MOVSX = 411
  /// Move with Sign-Extension (doubleword to quadword).
  | MOVSXD = 412
  /// Move Unaligned Packed Double-Precision Floating-Point Values.
  | MOVUPD = 413
  /// Move Unaligned Packed Single-Precision Floating-Point Values.
  | MOVUPS = 414
  /// Move with Zero-Extend.
  | MOVZX = 415
  /// Compute Multiple Packed Sums of Absolute Difference.
  | MPSADBW = 416
  /// Unsigned Multiply.
  | MUL = 417
  /// Multiply Packed Double-Precision Floating-Point Values.
  | MULPD = 418
  /// Multiply Packed Single-Precision Floating-Point Values.
  | MULPS = 419
  /// Multiply Scalar Double-Precision Floating-Point Values.
  | MULSD = 420
  /// Multiply Scalar Single-Precision Floating-Point Values.
  | MULSS = 421
  /// Unsigned multiply without affecting arithmetic flags.
  | MULX = 422
  /// Monitor Wait.
  | MWAIT = 423
  /// Two's Complement Negation.
  | NEG = 424
  /// No Operation.
  | NOP = 425
  /// One's Complement Negation.
  | NOT = 426
  /// Logical Inclusive OR.
  | OR = 427
  /// Bitwise Logical OR of Double-Precision Floating-Point Values.
  | ORPD = 428
  /// Bitwise Logical OR of Single-Precision Floating-Point Values.
  | ORPS = 429
  /// Output to Port.
  | OUT = 430
  /// Output String to Port.
  | OUTS = 431
  /// Output String to Port (byte).
  | OUTSB = 432
  /// Output String to Port (doubleword).
  | OUTSD = 433
  /// Output String to Port (word).
  | OUTSW = 434
  /// Computes the absolute value of each signed byte data element.
  | PABSB = 435
  /// Computes the absolute value of each signed 32-bit data element.
  | PABSD = 436
  /// Computes the absolute value of each signed 16-bit data element.
  | PABSW = 437
  /// Pack with Signed Saturation.
  | PACKSSDW = 438
  /// Pack with Signed Saturation.
  | PACKSSWB = 439
  /// Pack with Unsigned Saturation.
  | PACKUSDW = 440
  /// Pack with Unsigned Saturation.
  | PACKUSWB = 441
  /// Add Packed byte Integers.
  | PADDB = 442
  /// Add Packed Doubleword Integers.
  | PADDD = 443
  /// Add Packed Quadword Integers.
  | PADDQ = 444
  /// Add Packed Signed Integers with Signed Saturation (byte).
  | PADDSB = 445
  /// Add Packed Signed Integers with Signed Saturation (word).
  | PADDSW = 446
  /// Add Packed Unsigned Integers with Unsigned Saturation (byte).
  | PADDUSB = 447
  /// Add Packed Unsigned Integers with Unsigned Saturation (word).
  | PADDUSW = 448
  /// Add Packed word Integers.
  | PADDW = 449
  /// Packed Align Right.
  | PALIGNR = 450
  /// Logical AND.
  | PAND = 451
  /// Logical AND NOT.
  | PANDN = 452
  /// Spin Loop Hint.
  | PAUSE = 453
  /// Average Packed Integers (byte).
  | PAVGB = 454
  /// Average Packed Integers (word).
  | PAVGW = 455
  /// Variable Blend Packed Bytes.
  | PBLENDVB = 456
  /// Blend Packed Words.
  | PBLENDW = 457
  /// Perform carryless multiplication of two 64-bit numbers.
  | PCLMULQDQ = 458
  /// Compare Packed Data for Equal (byte).
  | PCMPEQB = 459
  /// Compare Packed Data for Equal (doubleword).
  | PCMPEQD = 460
  /// Compare Packed Data for Equal (quadword).
  | PCMPEQQ = 461
  /// Compare packed words for equal.
  | PCMPEQW = 462
  /// Packed Compare Explicit Length Strings, Return Index.
  | PCMPESTRI = 463
  /// Packed Compare Explicit Length Strings, Return Mask.
  | PCMPESTRM = 464
  /// Compare Packed Signed Integers for Greater Than (byte).
  | PCMPGTB = 465
  /// Compare Packed Signed Integers for Greater Than (doubleword).
  | PCMPGTD = 466
  /// Performs logical compare of greater-than on packed integer quadwords.
  | PCMPGTQ = 467
  /// Compare Packed Signed Integers for Greater Than (word).
  | PCMPGTW = 468
  /// Packed Compare Implicit Length Strings, Return Index.
  | PCMPISTRI = 469
  /// Packed Compare Implicit Length Strings, Return Mask.
  | PCMPISTRM = 470
  /// Parallel deposit of bits using a mask.
  | PDEP = 471
  /// Parallel extraction of bits using a mask.
  | PEXT = 472
  /// Extract Byte.
  | PEXTRB = 473
  /// Extract Dword.
  | PEXTRD = 474
  /// Extract Qword.
  | PEXTRQ = 475
  /// Extract Word.
  | PEXTRW = 476
  /// Packed Horizontal Add.
  | PHADDD = 477
  /// Packed Horizontal Add and Saturate.
  | PHADDSW = 478
  /// Packed Horizontal Add.
  | PHADDW = 479
  /// Packed Horizontal Word Minimum.
  | PHMINPOSUW = 480
  /// Packed Horizontal Subtract.
  | PHSUBD = 481
  /// Packed Horizontal Subtract and Saturate.
  | PHSUBSW = 482
  /// Packed Horizontal Subtract.
  | PHSUBW = 483
  /// Insert Byte.
  | PINSRB = 484
  /// Insert a dword value from 32-bit register or memory into an XMM register.
  | PINSRD = 485
  /// Insert a qword value from 64-bit register or memory into an XMM register.
  | PINSRQ = 486
  /// Insert Word.
  | PINSRW = 487
  /// Multiply and Add Packed Signed and Unsigned Bytes.
  | PMADDUBSW = 488
  /// Multiply and Add Packed Integers.
  | PMADDWD = 489
  /// Compare packed signed byte integers.
  | PMAXSB = 490
  /// Compare packed signed dword integers.
  | PMAXSD = 491
  /// Maximum of Packed Signed Word Integers.
  | PMAXSW = 492
  /// Maximum of Packed Unsigned Byte Integers.
  | PMAXUB = 493
  /// Compare packed unsigned dword integers.
  | PMAXUD = 494
  /// Compare packed unsigned word integers.
  | PMAXUW = 495
  /// Minimum of Packed Signed Byte Integers.
  | PMINSB = 496
  /// Compare packed signed dword integers.
  | PMINSD = 497
  /// Minimum of Packed Signed Word Integers.
  | PMINSW = 498
  /// Minimum of Packed Unsigned Byte Integers.
  | PMINUB = 499
  /// Minimum of Packed Dword Integers.
  | PMINUD = 500
  /// Compare packed unsigned word integers.
  | PMINUW = 501
  /// Move Byte Mask.
  | PMOVMSKB = 502
  /// Packed Move with Sign Extend.
  | PMOVSXBD = 503
  /// Packed Move with Sign Extend.
  | PMOVSXBQ = 504
  /// Packed Move with Sign Extend.
  | PMOVSXBW = 505
  /// Packed Move with Sign Extend.
  | PMOVSXDQ = 506
  /// Packed Move with Sign Extend.
  | PMOVSXWD = 507
  /// Packed Move with Sign Extend.
  | PMOVSXWQ = 508
  /// Packed Move with Zero Extend.
  | PMOVZXBD = 509
  /// Packed Move with Zero Extend.
  | PMOVZXBQ = 510
  /// Packed Move with Zero Extend.
  | PMOVZXBW = 511
  /// Packed Move with Zero Extend.
  | PMOVZXDQ = 512
  /// Packed Move with Zero Extend.
  | PMOVZXWD = 513
  /// Packed Move with Zero Extend.
  | PMOVZXWQ = 514
  /// Multiply Packed Doubleword Integers.
  | PMULDQ = 515
  /// Packed Multiply High with Round and Scale.
  | PMULHRSW = 516
  /// Multiply Packed Unsigned Integers and Store High Result.
  | PMULHUW = 517
  /// Multiply Packed Signed Integers and Store High Result.
  | PMULHW = 518
  /// Multiply Packed Integers and Store Low Result.
  | PMULLD = 519
  /// Multiply Packed Signed Integers and Store Low Result.
  | PMULLW = 520
  /// Multiply Packed Unsigned Doubleword Integers.
  | PMULUDQ = 521
  /// Pop a Value from the Stack.
  | POP = 522
  /// Pop All General-Purpose Registers (word).
  | POPA = 523
  /// Pop All General-Purpose Registers (doubleword).
  | POPAD = 524
  /// Return the Count of Number of Bits Set to 1.
  | POPCNT = 525
  /// Pop Stack into EFLAGS Register (lower 16bits EFLAGS).
  | POPF = 526
  /// Pop Stack into EFLAGS Register (EFLAGS).
  | POPFD = 527
  /// Pop Stack into EFLAGS Register (RFLAGS).
  | POPFQ = 528
  /// Bitwise Logical OR.
  | POR = 529
  /// Prefetch Data Into Caches (using NTA hint).
  | PREFETCHNTA = 530
  /// Prefetch Data Into Caches (using T0 hint).
  | PREFETCHT0 = 531
  /// Prefetch Data Into Caches (using T1 hint).
  | PREFETCHT1 = 532
  /// Prefetch Data Into Caches (using T2 hint).
  | PREFETCHT2 = 533
  /// Prefetch Data into Caches in Anticipation of a Write.
  | PREFETCHW = 534
  /// Prefetch Vector Data Into Caches with Intent to Write and T1 Hint.
  | PREFETCHWT1 = 535
  /// Compute Sum of Absolute Differences.
  | PSADBW = 536
  /// Packed Shuffle Bytes.
  | PSHUFB = 537
  /// Shuffle Packed Doublewords.
  | PSHUFD = 538
  /// Shuffle Packed High Words.
  | PSHUFHW = 539
  /// Shuffle Packed Low Words.
  | PSHUFLW = 540
  /// Shuffle Packed Words.
  | PSHUFW = 541
  /// Packed Sign Byte.
  | PSIGNB = 542
  /// Packed Sign Doubleword.
  | PSIGND = 543
  /// Packed Sign Word.
  | PSIGNW = 544
  /// Shift Packed Data Left Logical (doubleword).
  | PSLLD = 545
  /// Shift Double Quadword Left Logical.
  | PSLLDQ = 546
  /// Shift Packed Data Left Logical (quadword).
  | PSLLQ = 547
  /// Shift Packed Data Left Logical (word).
  | PSLLW = 548
  /// Shift Packed Data Right Arithmetic (doubleword).
  | PSRAD = 549
  /// Shift Packed Data Right Arithmetic (word).
  | PSRAW = 550
  /// Shift Packed Data Right Logical (doubleword).
  | PSRLD = 551
  /// Shift Double Quadword Right Logical.
  | PSRLDQ = 552
  /// Shift Packed Data Right Logical (quadword).
  | PSRLQ = 553
  /// Shift Packed Data Right Logical (word).
  | PSRLW = 554
  /// Subtract Packed Integers (byte).
  | PSUBB = 555
  /// Subtract Packed Integers (doubleword).
  | PSUBD = 556
  /// Subtract Packed Integers (quadword).
  | PSUBQ = 557
  /// Subtract Packed Signed Integers with Signed Saturation (byte).
  | PSUBSB = 558
  /// Subtract Packed Signed Integers with Signed Saturation (word).
  | PSUBSW = 559
  /// Subtract Packed Unsigned Integers with Unsigned Saturation (byte).
  | PSUBUSB = 560
  /// Subtract Packed Unsigned Integers with Unsigned Saturation (word).
  | PSUBUSW = 561
  /// Subtract Packed Integers (word).
  | PSUBW = 562
  /// Logical Compare.
  | PTEST = 563
  /// Unpack High Data.
  | PUNPCKHBW = 564
  /// Unpack High Data.
  | PUNPCKHDQ = 565
  /// Unpack High Data.
  | PUNPCKHQDQ = 566
  /// Unpack High Data.
  | PUNPCKHWD = 567
  /// Unpack Low Data.
  | PUNPCKLBW = 568
  /// Unpack Low Data.
  | PUNPCKLDQ = 569
  /// Unpack Low Data.
  | PUNPCKLQDQ = 570
  /// Unpack Low Data.
  | PUNPCKLWD = 571
  /// Push Word, Doubleword or Quadword Onto the Stack.
  | PUSH = 572
  /// Push All General-Purpose Registers (word).
  | PUSHA = 573
  /// Push All General-Purpose Registers (doubleword).
  | PUSHAD = 574
  /// Push EFLAGS Register onto the Stack (16bits of EFLAGS).
  | PUSHF = 575
  /// Push EFLAGS Register onto the Stack (EFLAGS).
  | PUSHFD = 576
  /// Push EFLAGS Register onto the Stack (RFLAGS).
  | PUSHFQ = 577
  /// Logical Exclusive OR.
  | PXOR = 578
  /// Rotate x bits (CF, r/m(x)) left once.
  | RCL = 579
  /// Compute reciprocals of packed single-precision floating-point values.
  | RCPPS = 580
  /// Compute reciprocal of scalar single-precision floating-point values.
  | RCPSS = 581
  /// Rotate x bits (CF, r/m(x)) right once.
  | RCR = 582
  /// Read FS Segment Base.
  | RDFSBASE = 583
  /// Read GS Segment Base.
  | RDGSBASE = 584
  /// Read from Model Specific Register.
  | RDMSR = 585
  /// Read Protection Key Rights for User Pages.
  | RDPKRU = 586
  /// Read Performance-Monitoring Counters.
  | RDPMC = 587
  /// Read Random Number.
  | RDRAND = 588
  /// Read Random SEED.
  | RDSEED = 589
  /// Read shadow stack point (SSP).
  | RDSSP = 590
  /// Read Time-Stamp Counter.
  | RDTSC = 591
  /// Read Time-Stamp Counter and Processor ID.
  | RDTSCP = 592
  /// Repeat while ECX not zero.
  | REP = 593
  /// Repeat while equal/Repeat while zero.
  | REPE = 594
  /// Repeat while not equal/Repeat while not zero.
  | REPNE = 595
  /// Repeat while not equal/Repeat while not zero.
  | REPNZ = 596
  /// Repeat while equal/Repeat while zero.
  | REPZ = 597
  /// Far return.
  | RETFar = 598
  /// Far return w/ immediate.
  | RETFarImm = 599
  /// Near return.
  | RETNear = 600
  /// Near return w/ immediate .
  | RETNearImm = 601
  /// Rotate x bits r/m(x) left once.
  | ROL = 602
  /// Rotate x bits r/m(x) right once.
  | ROR = 603
  /// Rotate right without affecting arithmetic flags.
  | RORX = 604
  /// Round Packed Double Precision Floating-Point Values.
  | ROUNDPD = 605
  /// Round Packed Single Precision Floating-Point Values.
  | ROUNDPS = 606
  /// Round Scalar Double Precision Floating-Point Values.
  | ROUNDSD = 607
  /// Round Scalar Single Precision Floating-Point Values.
  | ROUNDSS = 608
  /// Resume from System Management Mode.
  | RSM = 609
  /// Compute reciprocals of square roots of packed single-precision FP values.
  | RSQRTPS = 610
  /// Compute reciprocal of square root of scalar single-precision FP values.
  | RSQRTSS = 611
  /// Restore a shadow stack pointer (SSP).
  | RSTORSSP = 612
  /// Store AH into Flags.
  | SAHF = 613
  /// Shift.
  | SAR = 614
  /// Shift arithmetic right.
  | SARX = 615
  /// Save previous shadow stack pointer (SSP).
  | SAVEPREVSSP = 616
  /// Integer Subtraction with Borrow.
  | SBB = 617
  /// Scan String (byte).
  | SCASB = 618
  /// Scan String (doubleword).
  | SCASD = 619
  /// Scan String (quadword).
  | SCASQ = 620
  /// Scan String (word).
  | SCASW = 621
  /// Set byte if above (CF = 0 and ZF = 0).
  | SETA = 622
  /// Set byte if below (CF = 1).
  | SETB = 623
  /// Set byte if below or equal (CF = 1 or ZF = 1).
  | SETBE = 624
  /// Set byte if greater (ZF = 0 and SF = OF).
  | SETG = 625
  /// Set byte if less (SF <> OF).
  | SETL = 626
  /// Set byte if less or equal (ZF = 1 or SF <> OF).
  | SETLE = 627
  /// Set byte if not below (CF = 0).
  | SETNB = 628
  /// Set byte if not less (SF = OF).
  | SETNL = 629
  /// Set byte if not overflow (OF = 0).
  | SETNO = 630
  /// Set byte if not parity (PF = 0).
  | SETNP = 631
  /// Set byte if not sign (SF = 0).
  | SETNS = 632
  /// Set byte if not zero (ZF = 0).
  | SETNZ = 633
  /// Set byte if overflow (OF = 1).
  | SETO = 634
  /// Set byte if parity (PF = 1).
  | SETP = 635
  /// Set byte if sign (SF = 1).
  | SETS = 636
  /// Set busy bit in a supervisor shadow stack token.
  | SETSSBSY = 637
  /// Set byte if sign (ZF = 1).
  | SETZ = 638
  /// Store Fence.
  | SFENCE = 639
  /// Store Global Descriptor Table Register.
  | SGDT = 640
  /// Perform an Intermediate Calculation for the Next Four SHA1 Message Dwords.
  | SHA1MSG1 = 641
  /// Perform a Final Calculation for the Next Four SHA1 Message Dwords.
  | SHA1MSG2 = 642
  /// Calculate SHA1 state E after four rounds.
  | SHA1NEXTE = 643
  /// Perform four rounds of SHA1 operations.
  | SHA1RNDS4 = 644
  /// Perform an intermediate calculation for the next 4 SHA256 message dwords.
  | SHA256MSG1 = 645
  /// Perform the final calculation for the next four SHA256 message dwords.
  | SHA256MSG2 = 646
  /// Perform two rounds of SHA256 operations.
  | SHA256RNDS2 = 647
  /// Shift.
  | SHL = 648
  /// Double Precision Shift Left.
  | SHLD = 649
  /// Shift logic left.
  | SHLX = 650
  /// Shift.
  | SHR = 651
  /// Double Precision Shift Right.
  | SHRD = 652
  /// Shift logic right.
  | SHRX = 653
  /// Shuffle Packed Double-Precision Floating-Point Values.
  | SHUFPD = 654
  /// Shuffle Packed Single-Precision Floating-Point Values.
  | SHUFPS = 655
  /// Store Interrupt Descriptor Table Register.
  | SIDT = 656
  /// Store Local Descriptor Table Register.
  | SLDT = 657
  /// Store Machine Status Word.
  | SMSW = 658
  /// Compute packed square roots of packed double-precision FP values.
  | SQRTPD = 659
  /// Compute square roots of packed single-precision floating-point values.
  | SQRTPS = 660
  /// Compute scalar square root of scalar double-precision FP values.
  | SQRTSD = 661
  /// Compute square root of scalar single-precision floating-point values.
  | SQRTSS = 662
  /// Set AC Flag in EFLAGS Register.
  | STAC = 663
  /// Set Carry Flag.
  | STC = 664
  /// Set Direction Flag.
  | STD = 665
  /// Set Interrupt Flag.
  | STI = 666
  /// Store MXCSR Register State.
  | STMXCSR = 667
  /// Store String (store AL).
  | STOSB = 668
  /// Store String (store EAX).
  | STOSD = 669
  /// Store String (store RAX).
  | STOSQ = 670
  /// Store String (store AX).
  | STOSW = 671
  /// Store Task Register.
  | STR = 672
  /// Subtract.
  | SUB = 673
  /// Subtract Packed Double-Precision Floating-Point Values.
  | SUBPD = 674
  /// Subtract Packed Single-Precision Floating-Point Values.
  | SUBPS = 675
  /// Subtract Scalar Double-Precision Floating-Point Values.
  | SUBSD = 676
  /// Subtract Scalar Single-Precision Floating-Point Values.
  | SUBSS = 677
  /// Swap GS Base Register.
  | SWAPGS = 678
  /// Fast System Call.
  | SYSCALL = 679
  /// Fast System Call.
  | SYSENTER = 680
  /// Fast Return from Fast System Call.
  | SYSEXIT = 681
  /// Return From Fast System Call.
  | SYSRET = 682
  /// Logical Compare.
  | TEST = 683
  /// Count the Number of Trailing Zero Bits.
  | TZCNT = 684
  /// Unordered Compare Scalar Double-Precision FP Values and Set EFLAGS.
  | UCOMISD = 685
  /// Unordered Compare Scalar Single-Precision FPValues and Set EFLAGS.
  | UCOMISS = 686
  /// Undefined instruction.
  | UD = 687
  /// Undefined Instruction (Raise invalid opcode exception).
  | UD2 = 688
  /// Unpack and Interleave High Packed Double-Precision Floating-Point Values.
  | UNPCKHPD = 689
  /// Unpack and Interleave High Packed Single-Precision Floating-Point Values.
  | UNPCKHPS = 690
  /// Unpack and Interleave Low Packed Double-Precision Floating-Point Values.
  | UNPCKLPD = 691
  /// Unpack and Interleave Low Packed Single-Precision Floating-Point Values.
  | UNPCKLPS = 692
  /// Add Packed Double-Precision Floating-Point Values.
  | VADDPD = 693
  /// Add Packed Double-Precision Floating-Point Values.
  | VADDPS = 694
  /// Add Scalar Double-Precision Floating-Point Values.
  | VADDSD = 695
  /// Add Scalar Single-Precision Floating-Point Values.
  | VADDSS = 696
  /// Perform dword alignment of two concatenated source vectors.
  | VALIGND = 697
  /// Perform qword alignment of two concatenated source vectors.
  | VALIGNQ = 698
  /// Bitwise Logical AND of Packed Double-Precision Floating-Point Values.
  | VANDNPD = 699
  /// Bitwise Logical AND of Packed Single-Precision Floating-Point Values.
  | VANDNPS = 700
  /// Bitwise Logical AND NOT of Packed Double-Precision Floating-Point Values.
  | VANDPD = 701
  /// Bitwise Logical AND NOT of Packed Single-Precision Floating-Point Values.
  | VANDPS = 702
  /// Replace the VBLENDVPD instructions (using opmask as select control).
  | VBLENDMPD = 703
  /// Replace the VBLENDVPS instructions (using opmask as select control).
  | VBLENDMPS = 704
  /// Broadcast 128 bits of int data in mem to low and high 128-bits in ymm1.
  | VBROADCASTI128 = 705
  /// Broadcast Floating-Point Data.
  | VBROADCASTSS = 706
  /// Compare Scalar Ordered Double-Precision FP Values and Set EFLAGS.
  | VCOMISD = 707
  /// Compare Scalar Ordered Single-Precision FP Values and Set EFLAGS.
  | VCOMISS = 708
  /// Compress packed DP elements of a vector.
  | VCOMPRESSPD = 709
  /// Compress packed SP elements of a vector.
  | VCOMPRESSPS = 710
  /// Convert Packed Double-Precision FP Values to Packed Quadword Integers.
  | VCVTPD2QQ = 711
  /// Convert Packed DP FP Values to Packed Unsigned DWord Integers.
  | VCVTPD2UDQ = 712
  /// Convert Packed DP FP Values to Packed Unsigned QWord Integers.
  | VCVTPD2UQQ = 713
  /// Convert 16-bit FP values to Single-Precision FP values.
  | VCVTPH2PS = 714
  /// Convert Single-Precision FP value to 16-bit FP value.
  | VCVTPS2PH = 715
  /// Convert Packed SP FP Values to Packed Signed QWord Int Values.
  | VCVTPS2QQ = 716
  /// Convert Packed SP FP Values to Packed Unsigned DWord Int Values.
  | VCVTPS2UDQ = 717
  /// Convert Packed SP FP Values to Packed Unsigned QWord Int Values.
  | VCVTPS2UQQ = 718
  /// Convert Packed Quadword Integers to Packed Double-Precision FP Values.
  | VCVTQQ2PD = 719
  /// Convert Packed Quadword Integers to Packed Single-Precision FP Values.
  | VCVTQQ2PS = 720
  /// Convert Scalar Double-Precision FP Value to Integer.
  | VCVTSD2SI = 721
  /// Convert Scalar Double-Precision FP Value to Unsigned Doubleword Integer.
  | VCVTSD2USI = 722
  /// Convert Dword Integer to Scalar Double-Precision FP Value.
  | VCVTSI2SD = 723
  /// Convert Dword Integer to Scalar Single-Precision FP Value.
  | VCVTSI2SS = 724
  /// Convert Scalar Single-Precision FP Value to Dword Integer.
  | VCVTSS2SI = 725
  /// Convert Scalar Single-Precision FP Value to Unsigned Doubleword Integer.
  | VCVTSS2USI = 726
  /// Convert with Truncation Packed DP FP Values to Packed QWord Integers.
  | VCVTTPD2QQ = 727
  /// Convert with Truncation Packed DP FP Values to Packed Unsigned DWord Int.
  | VCVTTPD2UDQ = 728
  /// Convert with Truncation Packed DP FP Values to Packed Unsigned QWord Int.
  | VCVTTPD2UQQ = 729
  /// Convert with Truncation Packed SP FP Values to Packed Signed QWord Int.
  | VCVTTPS2QQ = 730
  /// Convert with Truncation Packed SP FP Values to Packed Unsigned DWord Int.
  | VCVTTPS2UDQ = 731
  /// Convert with Truncation Packed SP FP Values to Packed Unsigned QWord Int.
  | VCVTTPS2UQQ = 732
  /// Convert with Truncation Scalar Double-Precision FP Value to Signed.
  | VCVTTSD2SI = 733
  /// Convert with Truncation Scalar DP FP Value to Unsigned Integer.
  | VCVTTSD2USI = 734
  /// Convert with Truncation Scalar Single-Precision FP Value to Dword Integer.
  | VCVTTSS2SI = 735
  /// Convert with Truncation Scalar Single-Precision FP Value to Unsigned Int.
  | VCVTTSS2USI = 736
  /// Convert Packed Unsigned DWord Integers to Packed DP FP Values.
  | VCVTUDQ2PD = 737
  /// Convert Packed Unsigned DWord Integers to Packed SP FP Values.
  | VCVTUDQ2PS = 738
  /// Convert Packed Unsigned QWord Integers to Packed DP FP Values.
  | VCVTUQQ2PD = 739
  /// Convert Packed Unsigned QWord Integers to Packed SP FP Values.
  | VCVTUQQ2PS = 740
  /// Convert an unsigned integer to the low DP FP elem and merge to a vector.
  | VCVTUSI2USD = 741
  /// Convert an unsigned integer to the low SP FP elem and merge to a vector.
  | VCVTUSI2USS = 742
  /// Double Block Packed Sum-Absolute-Differences (SAD) on Unsigned Bytes.
  | VDBPSADBW = 743
  /// Divide Packed Double-Precision Floating-Point Values.
  | VDIVPD = 744
  /// Divide Packed Single-Precision Floating-Point Values.
  | VDIVPS = 745
  /// Divide Scalar Double-Precision Floating-Point Values.
  | VDIVSD = 746
  /// Divide Scalar Single-Precision Floating-Point Values.
  | VDIVSS = 747
  /// Verify a Segment for Reading.
  | VERR = 748
  /// Verify a Segment for Writing.
  | VERW = 749
  /// Compute approximate base-2 exponential of packed DP FP elems of a vector.
  | VEXP2PD = 750
  /// Compute approximate base-2 exponential of packed SP FP elems of a vector.
  | VEXP2PS = 751
  /// Compute approximate base-2 exponential of the low DP FP elem of a vector.
  | VEXP2SD = 752
  /// Compute approximate base-2 exponential of the low SP FP elem of a vector.
  | VEXP2SS = 753
  /// Load Sparse Packed Double-Precision FP Values from Dense Memory.
  | VEXPANDPD = 754
  /// Load Sparse Packed Single-Precision FP Values from Dense Memory.
  | VEXPANDPS = 755
  /// Extract a vector from a full-length vector with 32-bit granular update.
  | VEXTRACTF32X4 = 756
  /// Extract a vector from a full-length vector with 64-bit granular update.
  | VEXTRACTF64X2 = 757
  /// Extract a vector from a full-length vector with 64-bit granular update.
  | VEXTRACTF64X4 = 758
  /// Extract a vector from a full-length vector with 32-bit granular update.
  | VEXTRACTI32X4 = 759
  /// Extract a vector from a full-length vector with 64-bit granular update.
  | VEXTRACTI64X2 = 760
  /// Extract a vector from a full-length vector with 64-bit granular update.
  | VEXTRACTI64X4 = 761
  /// Fix Up Special Packed Float64 Values.
  | VFIXUPIMMPD = 762
  /// Fix Up Special Packed Float32 Values.
  | VFIXUPIMMPS = 763
  /// Fix Up Special Scalar Float64 Value.
  | VFIXUPIMMSD = 764
  /// Fix Up Special Scalar Float32 Value.
  | VFIXUPIMMSS = 765
  /// Tests Types Of a Packed Float64 Values.
  | VFPCLASSPD = 766
  /// Tests Types Of a Packed Float32 Values.
  | VFPCLASSPS = 767
  /// Tests Types Of a Scalar Float64 Values.
  | VFPCLASSSD = 768
  /// Tests Types Of a Scalar Float32 Values.
  | VFPCLASSSS = 769
  /// Convert Exponents of Packed DP FP Values to DP FP Values.
  | VGETEXPPD = 770
  /// Convert Exponents of Packed SP FP Values to SP FP Values.
  | VGETEXPPS = 771
  /// Convert Exponents of Scalar DP FP Values to DP FP Value.
  | VGETEXPSD = 772
  /// Convert Exponents of Scalar SP FP Values to SP FP Value.
  | VGETEXPSS = 773
  /// Extract Float64 Vector of Normalized Mantissas from Float64 Vector.
  | VGETMANTPD = 774
  /// Extract Float32 Vector of Normalized Mantissas from Float32 Vector.
  | VGETMANTPS = 775
  /// Extract Float64 of Normalized Mantissas from Float64 Scalar.
  | VGETMANTSD = 776
  /// Extract Float32 Vector of Normalized Mantissa from Float32 Vector.
  | VGETMANTSS = 777
  /// Insert Packed Floating-Point Values.
  | VINSERTF32X4 = 778
  /// Insert Packed Floating-Point Values.
  | VINSERTF64X2 = 779
  /// Insert Packed Floating-Point Values.
  | VINSERTF64X4 = 780
  /// Insert Packed Integer Values.
  | VINSERTI128 = 781
  /// Insert Packed Floating-Point Values.
  | VINSERTI64X2 = 782
  /// Load Unaligned Integer 128 Bits.
  | VLDDQU = 783
  /// Call to VM Monitor.
  | VMCALL = 784
  /// Clear Virtual-Machine Control Structure.
  | VMCLEAR = 785
  /// Invoke VM function.
  | VMFUNC = 786
  /// Launch Virtual Machine.
  | VMLAUNCH = 787
  /// Move Aligned Packed Double-Precision Floating-Point Values.
  | VMOVAPD = 788
  /// Move Aligned Packed Single-Precision Floating-Point Values.
  | VMOVAPS = 789
  /// Move Doubleword.
  | VMOVD = 790
  /// Move One Double-FP and Duplicate.
  | VMOVDDUP = 791
  /// Move Aligned Double Quadword.
  | VMOVDQA = 792
  /// Move Aligned Double Quadword.
  | VMOVDQA32 = 793
  /// Move Aligned Double Quadword.
  | VMOVDQA64 = 794
  /// Move Unaligned Double Quadword.
  | VMOVDQU = 795
  /// VMOVDQU with 16-bit granular conditional update.
  | VMOVDQU16 = 796
  /// Move Unaligned Double Quadword.
  | VMOVDQU32 = 797
  /// Move Unaligned Double Quadword.
  | VMOVDQU64 = 798
  /// VMOVDQU with 8-bit granular conditional update.
  | VMOVDQU8 = 799
  /// Move Packed Single-Precision Floating-Point Values High to Low.
  | VMOVHLPS = 800
  /// Move High Packed Double-Precision Floating-Point Value.
  | VMOVHPD = 801
  /// Move High Packed Single-Precision Floating-Point Values.
  | VMOVHPS = 802
  /// Move Packed Single-Precision Floating-Point Values Low to High.
  | VMOVLHPS = 803
  /// Move Low Packed Double-Precision Floating-Point Value.
  | VMOVLPD = 804
  /// Move Low Packed Single-Precision Floating-Point Values.
  | VMOVLPS = 805
  /// Extract Packed Double-Precision Floating-Point Sign Mask.
  | VMOVMSKPD = 806
  /// Extract Packed Single-Precision Floating-Point Sign Mask.
  | VMOVMSKPS = 807
  /// Load Double Quadword Non-Temporal Aligned Hint.
  | VMOVNTDQ = 808
  /// Store Packed Double-Precision FP Values Using Non-Temporal Hint.
  | VMOVNTPD = 809
  /// Store Packed Single-Precision FP Values Using Non-Temporal Hint.
  | VMOVNTPS = 810
  /// Move Quadword.
  | VMOVQ = 811
  /// Move Data from String to String (doubleword).
  | VMOVSD = 812
  /// Move Packed Single-FP High and Duplicate.
  | VMOVSHDUP = 813
  /// Move Packed Single-FP Low and Duplicate.
  | VMOVSLDUP = 814
  /// Move Scalar Single-Precision Floating-Point Values.
  | VMOVSS = 815
  /// Move Unaligned Packed Double-Precision Floating-Point Values.
  | VMOVUPD = 816
  /// Move Unaligned Packed Single-Precision Floating-Point Values.
  | VMOVUPS = 817
  /// Load Pointer to Virtual-Machine Control Structure.
  | VMPTRLD = 818
  /// Store Pointer to Virtual-Machine Control Structure.
  | VMPTRST = 819
  /// Reads a component from the VMCS and stores it into a destination operand.
  | VMREAD = 820
  /// Resume Virtual Machine.
  | VMRESUME = 821
  /// Multiply Packed Double-Precision Floating-Point Values.
  | VMULPD = 822
  /// Multiply Packed Single-Precision Floating-Point Values.
  | VMULPS = 823
  /// Multiply Scalar Double-Precision Floating-Point Values.
  | VMULSD = 824
  /// Multiply Scalar Single-Precision Floating-Point Values.
  | VMULSS = 825
  /// Writes a component to the VMCS from a source operand.
  | VMWRITE = 826
  /// Leave VMX Operation.
  | VMXOFF = 827
  /// Enter VMX Operation.
  | VMXON = 828
  /// Bitwise Logical OR of Double-Precision Floating-Point Values.
  | VORPD = 829
  /// Bitwise Logical OR of Single-Precision Floating-Point Values.
  | VORPS = 830
  /// Packed Absolute Value (byte).
  | VPABSB = 831
  /// Packed Absolute Value (dword).
  | VPABSD = 832
  /// Packed Absolute Value (word).
  | VPABSW = 833
  /// Pack with Signed Saturation.
  | VPACKSSDW = 834
  /// Pack with Signed Saturation.
  | VPACKSSWB = 835
  /// Pack with Unsigned Saturation.
  | VPACKUSDW = 836
  /// Pack with Unsigned Saturation.
  | VPACKUSWB = 837
  /// Add Packed byte Integers.
  | VPADDB = 838
  /// Add Packed Doubleword Integers.
  | VPADDD = 839
  /// Add Packed Quadword Integers.
  | VPADDQ = 840
  /// Add Packed Signed Integers with Signed Saturation (byte).
  | VPADDSB = 841
  /// Add Packed Signed Integers with Signed Saturation (word).
  | VPADDSW = 842
  /// Add Packed Unsigned Integers with Unsigned Saturation (byte).
  | VPADDUSB = 843
  /// Add Packed Unsigned Integers with Unsigned Saturation (word).
  | VPADDUSW = 844
  /// Add Packed word Integers.
  | VPADDW = 845
  /// Packed Align Right.
  | VPALIGNR = 846
  /// Logical AND.
  | VPAND = 847
  /// Logical AND NOT.
  | VPANDN = 848
  /// Average Packed Integers (byte).
  | VPAVGB = 849
  /// Average Packed Integers (word).
  | VPAVGW = 850
  /// Blend Byte/Word Vectors Using an Opmask Control.
  | VPBLENDMB = 851
  /// Blend Int32/Int64 Vectors Using an OpMask Control.
  | VPBLENDMD = 852
  /// Blend qword elements using opmask as select control.
  | VPBLENDMQ = 853
  /// Blend word elements using opmask as select control.
  | VPBLENDMW = 854
  /// Broadcast Integer Data.
  | VPBROADCASTB = 855
  /// Broadcast from general-purpose register to vector register.
  | VPBROADCASTD = 856
  /// Broadcast Mask to Vector Register.
  | VPBROADCASTM = 857
  /// Broadcast from general-purpose register to vector register.
  | VPBROADCASTQ = 858
  /// Broadcast from general-purpose register to vector register.
  | VPBROADCASTW = 859
  /// Compare packed signed bytes using specified primitive.
  | VPCMPB = 860
  /// Compare packed signed dwords using specified primitive.
  | VPCMPD = 861
  /// Compare Packed Data for Equal (byte).
  | VPCMPEQB = 862
  /// Compare Packed Data for Equal (doubleword).
  | VPCMPEQD = 863
  /// Compare Packed Data for Equal (quadword).
  | VPCMPEQQ = 864
  /// Compare Packed Data for Equal (word).
  | VPCMPEQW = 865
  /// Packed Compare Explicit Length Strings, Return Index.
  | VPCMPESTRI = 866
  /// Packed Compare Explicit Length Strings, Return Mask.
  | VPCMPESTRM = 867
  /// Compare Packed Signed Integers for Greater Than (byte).
  | VPCMPGTB = 868
  /// Compare Packed Signed Integers for Greater Than (doubleword).
  | VPCMPGTD = 869
  /// Compare Packed Data for Greater Than (qword).
  | VPCMPGTQ = 870
  /// Compare Packed Signed Integers for Greater Than (word).
  | VPCMPGTW = 871
  /// Packed Compare Implicit Length Strings, Return Index.
  | VPCMPISTRI = 872
  /// Packed Compare Implicit Length Strings, Return Mask.
  | VPCMPISTRM = 873
  /// Compare packed signed quadwords using specified primitive.
  | VPCMPQ = 874
  /// Compare packed signed words using specified primitive.
  | VPCMPW = 875
  /// Compare packed unsigned bytes using specified primitive.
  | VPCMUB = 876
  /// Compare packed unsigned dwords using specified primitive.
  | VPCMUD = 877
  /// Compare packed unsigned quadwords using specified primitive.
  | VPCMUQ = 878
  /// Compare packed unsigned words using specified primitive.
  | VPCMUW = 879
  /// Store Sparse Packed Doubleword Integer Values into Dense Memory/Register.
  | VPCOMPRESSD = 880
  /// Store Sparse Packed Quadword Integer Values into Dense Memory/Register.
  | VPCOMPRESSQ = 881
  /// Detect conflicts within a vector of packed 32/64-bit integers.
  | VPCONFLICTD = 882
  /// Detect conflicts within a vector of packed 64-bit integers.
  | VPCONFLICTQ = 883
  /// Full Permute of Bytes from Two Tables Overwriting the Index.
  | VPERMI2B = 884
  /// Full permute of two tables of dword elements overwriting the index vector.
  | VPERMI2D = 885
  /// Full permute of two tables of DP elements overwriting the index vector.
  | VPERMI2PD = 886
  /// Full permute of two tables of SP elements overwriting the index vector.
  | VPERMI2PS = 887
  /// Full permute of two tables of qword elements overwriting the index vector.
  | VPERMI2Q = 888
  /// Full Permute From Two Tables Overwriting the Index.
  | VPERMI2W = 889
  /// Full permute of two tables of dword elements overwriting one source table.
  | VPERMT2D = 890
  /// Full permute of two tables of DP elements overwriting one source table.
  | VPERMT2PD = 891
  /// Full permute of two tables of SP elements overwriting one source table.
  | VPERMT2PS = 892
  /// Full permute of two tables of qword elements overwriting one source table.
  | VPERMT2Q = 893
  /// Permute packed word elements.
  | VPERMW = 894
  /// Load Sparse Packed Doubleword Integer Values from Dense Memory / Register.
  | VPEXPANDD = 895
  /// Load Sparse Packed Quadword Integer Values from Dense Memory / Register.
  | VPEXPANDQ = 896
  /// Extract Word.
  | VPEXTRW = 897
  /// Packed Horizontal Add (32-bit).
  | VPHADDD = 898
  /// Packed Horizontal Add and Saturate (16-bit).
  | VPHADDSW = 899
  /// Packed Horizontal Add (16-bit).
  | VPHADDW = 900
  /// Packed Horizontal Word Minimum.
  | VPHMINPOSUW = 901
  /// Packed Horizontal Subtract (32-bit).
  | VPHSUBD = 902
  /// Packed Horizontal Subtract and Saturate (16-bit)
  | VPHSUBSW = 903
  /// Packed Horizontal Subtract (16-bit).
  | VPHSUBW = 904
  /// Insert Byte.
  | VPINSRB = 905
  /// Insert Word.
  | VPINSRW = 906
  /// Count the number of leading zero bits of packed dword elements.
  | VPLZCNTD = 907
  /// Count the number of leading zero bits of packed qword elements.
  | VPLZCNTQ = 908
  /// Multiply and Add Packed Integers.
  | VPMADDWD = 909
  /// Maximum of Packed Signed Integers (byte).
  | VPMAXSB = 910
  /// Maximum of Packed Signed Integers (dword).
  | VPMAXSD = 911
  /// Compute maximum of packed signed 64-bit integer elements.
  | VPMAXSQ = 912
  /// Maximum of Packed Signed Word Integers.
  | VPMAXSW = 913
  /// Maximum of Packed Unsigned Byte Integers.
  | VPMAXUB = 914
  /// Maximum of Packed Unsigned Integers (dword).
  | VPMAXUD = 915
  /// Compute maximum of packed unsigned 64-bit integer elements.
  | VPMAXUQ = 916
  /// Maximum of Packed Unsigned Integers (word).
  | VPMAXUW = 917
  /// Minimum of Packed Signed Integers (byte).
  | VPMINSB = 918
  /// Minimum of Packed Signed Integers (dword).
  | VPMINSD = 919
  /// Compute minimum of packed signed 64-bit integer elements.
  | VPMINSQ = 920
  /// Minimum of Packed Signed Word Integers.
  | VPMINSW = 921
  /// Minimum of Packed Unsigned Byte Integers.
  | VPMINUB = 922
  /// Minimum of Packed Dword Integers.
  | VPMINUD = 923
  /// Compute minimum of packed unsigned 64-bit integer elements.
  | VPMINUQ = 924
  /// Minimum of Packed Unsigned Integers (word).
  | VPMINUW = 925
  /// Convert a vector register in 32/64-bit granularity to an opmask register.
  | VPMOVB2D = 926
  /// Convert a Vector Register to a Mask.
  | VPMOVB2M = 927
  /// Down Convert DWord to Byte.
  | VPMOVDB = 928
  /// Down Convert DWord to Word.
  | VPMOVDW = 929
  /// Convert opmask register to vector register in 8-bit granularity.
  | VPMOVM2B = 930
  /// Convert opmask register to vector register in 32-bit granularity.
  | VPMOVM2D = 931
  /// Convert opmask register to vector register in 64-bit granularity.
  | VPMOVM2Q = 932
  /// Convert opmask register to vector register in 16-bit granularity.
  | VPMOVM2W = 933
  /// Move Byte Mask.
  | VPMOVMSKB = 934
  /// Convert a Vector Register to a Mask.
  | VPMOVQ2M = 935
  /// Down Convert QWord to Byte.
  | VPMOVQB = 936
  /// Down Convert QWord to DWord.
  | VPMOVQD = 937
  /// Down Convert QWord to Word.
  | VPMOVQW = 938
  /// Down Convert DWord to Byte.
  | VPMOVSDB = 939
  /// Down Convert DWord to Word.
  | VPMOVSDW = 940
  /// Down Convert QWord to Byte.
  | VPMOVSQB = 941
  /// Down Convert QWord to Dword.
  | VPMOVSQD = 942
  /// Down Convert QWord to Word.
  | VPMOVSQW = 943
  /// Down Convert Word to Byte.
  | VPMOVSWB = 944
  /// Packed Move with Sign Extend (8-bit to 32-bit).
  | VPMOVSXBD = 945
  /// Packed Move with Sign Extend (8-bit to 64-bit).
  | VPMOVSXBQ = 946
  /// Packed Move with Sign Extend (8-bit to 16-bit).
  | VPMOVSXBW = 947
  /// Packed Move with Sign Extend (32-bit to 64-bit).
  | VPMOVSXDQ = 948
  /// Packed Move with Sign Extend (16-bit to 32-bit).
  | VPMOVSXWD = 949
  /// Packed Move with Sign Extend (16-bit to 64-bit).
  | VPMOVSXWQ = 950
  /// Down Convert DWord to Byte.
  | VPMOVUSDB = 951
  /// Down Convert DWord to Word.
  | VPMOVUSDW = 952
  /// Down Convert QWord to Byte.
  | VPMOVUSQB = 953
  /// Down Convert QWord to DWord
  | VPMOVUSQD = 954
  /// Down Convert QWord to Dword.
  | VPMOVUSQW = 955
  /// Down Convert Word to Byte.
  | VPMOVUSWB = 956
  /// Convert a vector register in 16-bit granularity to an opmask register.
  | VPMOVW2M = 957
  /// Down convert word elements in a vector to byte elements using truncation.
  | VPMOVWB = 958
  /// Packed Move with Zero Extend (8-bit to 32-bit).
  | VPMOVZXBD = 959
  /// Packed Move with Zero Extend (8-bit to 64-bit).
  | VPMOVZXBQ = 960
  /// Packed Move with Zero Extend (8-bit to 16-bit).
  | VPMOVZXBW = 961
  /// Packed Move with Zero Extend (32-bit to 64-bit).
  | VPMOVZXDQ = 962
  /// Packed Move with Zero Extend (16-bit to 32-bit).
  | VPMOVZXWD = 963
  /// Packed Move with Zero Extend (16-bit to 64-bit).
  | VPMOVZXWQ = 964
  /// Multiply Packed Doubleword Integers.
  | VPMULDQ = 965
  /// Packed Multiply High with Round and Scale.
  | VPMULHRSW = 966
  /// Multiply Packed Unsigned Integers and Store High Result.
  | VPMULHUW = 967
  /// Multiply Packed Signed Integers and Store High Result.
  | VPMULHW = 968
  /// Multiply Packed Integers and Store Low Result.
  | VPMULLD = 969
  /// Multiply Packed Integers and Store Low Result.
  | VPMULLQ = 970
  /// Multiply Packed Signed Integers and Store Low Result.
  | VPMULLW = 971
  /// Multiply Packed Unsigned Doubleword Integers.
  | VPMULUDQ = 972
  /// Bitwise Logical OR.
  | VPOR = 973
  /// Rotate dword elem left by a constant shift count with conditional update.
  | VPROLD = 974
  /// Rotate qword elem left by a constant shift count with conditional update.
  | VPROLQ = 975
  /// Rotate dword element left by shift counts specified.
  | VPROLVD = 976
  /// Rotate qword element left by shift counts specified.
  | VPROLVQ = 977
  /// Rotate dword element right by a constant shift count.
  | VPRORD = 978
  /// Rotate qword element right by a constant shift count.
  | VPRORQ = 979
  /// Rotate dword element right by shift counts specified.
  | VPRORRD = 980
  /// Rotate qword element right by shift counts specified.
  | VPRORRQ = 981
  /// Compute Sum of Absolute Differences.
  | VPSADBW = 982
  /// Scatter dword elements in a vector to memory using dword indices.
  | VPSCATTERDD = 983
  /// Scatter qword elements in a vector to memory using dword indices.
  | VPSCATTERDQ = 984
  /// Scatter dword elements in a vector to memory using qword indices.
  | VPSCATTERQD = 985
  /// Scatter qword elements in a vector to memory using qword indices.
  | VPSCATTERQQ = 986
  /// Packed Shuffle Bytes.
  | VPSHUFB = 987
  /// Shuffle Packed Doublewords.
  | VPSHUFD = 988
  /// Shuffle Packed High Words.
  | VPSHUFHW = 989
  /// Shuffle Packed Low Words.
  | VPSHUFLW = 990
  /// Packed SIGN (byte).
  | VPSIGNB = 991
  /// Packed SIGN (doubleword).
  | VPSIGND = 992
  /// Packed SIGN (word).
  | VPSIGNW = 993
  /// Shift Packed Data Left Logical (doubleword).
  | VPSLLD = 994
  /// Shift Double Quadword Left Logical.
  | VPSLLDQ = 995
  /// Shift Packed Data Left Logical (quadword).
  | VPSLLQ = 996
  /// Variable Bit Shift Left Logical.
  | VPSLLVW = 997
  /// Shift Packed Data Left Logical (word).
  | VPSLLW = 998
  /// Shift Packed Data Right Arithmetic (doubleword).
  | VPSRAD = 999
  /// Shift qwords right by a constant shift count and shifting in sign bits.
  | VPSRAQ = 1000
  /// Shift qwords right by shift counts in a vector and shifting in sign bits.
  | VPSRAVQ = 1001
  /// Variable Bit Shift Right Arithmetic.
  | VPSRAVW = 1002
  /// Shift Packed Data Right Arithmetic (word).
  | VPSRAW = 1003
  /// Shift Packed Data Right Logical (doubleword).
  | VPSRLD = 1004
  /// Shift Double Quadword Right Logical.
  | VPSRLDQ = 1005
  /// Shift Packed Data Right Logical (quadword).
  | VPSRLQ = 1006
  /// Variable Bit Shift Right Logical.
  | VPSRLVW = 1007
  /// Shift Packed Data Right Logical (word).
  | VPSRLW = 1008
  /// Subtract Packed Integers (byte).
  | VPSUBB = 1009
  /// Subtract Packed Integers (doubleword).
  | VPSUBD = 1010
  /// Subtract Packed Integers (quadword).
  | VPSUBQ = 1011
  /// Subtract Packed Signed Integers with Signed Saturation (byte).
  | VPSUBSB = 1012
  /// Subtract Packed Signed Integers with Signed Saturation (word).
  | VPSUBSW = 1013
  /// Subtract Packed Unsigned Integers with Unsigned Saturation (byte).
  | VPSUBUSB = 1014
  /// Subtract Packed Unsigned Integers with Unsigned Saturation (word).
  | VPSUBUSW = 1015
  /// Subtract Packed Integers (word).
  | VPSUBW = 1016
  /// Perform bitwise ternary logic operation of three vectors.
  | VPTERLOGD = 1017
  /// Perform bitwise ternary logic operation of three vectors.
  | VPTERLOGQ = 1018
  /// Logical Compare.
  | VPTEST = 1019
  /// Perform bitwise AND of byte elems of two vecs and write results to opmask.
  | VPTESTMB = 1020
  /// Perform bitwise AND of dword elems of 2-vecs and write results to opmask.
  | VPTESTMD = 1021
  /// Perform bitwise AND of qword elems of 2-vecs and write results to opmask.
  | VPTESTMQ = 1022
  /// Perform bitwise AND of word elems of two vecs and write results to opmask.
  | VPTESTMW = 1023
  /// Perform bitwise NAND of byte elems of 2-vecs and write results to opmask.
  | VPTESTNMB = 1024
  /// Perform bitwise NAND of dword elems of 2-vecs and write results to opmask.
  | VPTESTNMD = 1025
  /// Perform bitwise NAND of qword elems of 2-vecs and write results to opmask.
  | VPTESTNMQ = 1026
  /// Perform bitwise NAND of word elems of 2-vecs and write results to opmask.
  | VPTESTNMW = 1027
  /// Unpack High Data.
  | VPUNPCKHBW = 1028
  /// Unpack High Data.
  | VPUNPCKHDQ = 1029
  /// Unpack High Data.
  | VPUNPCKHQDQ = 1030
  /// Unpack High Data.
  | VPUNPCKHWD = 1031
  /// Unpack Low Data.
  | VPUNPCKLBW = 1032
  /// Unpack Low Data.
  | VPUNPCKLDQ = 1033
  /// Unpack Low Data.
  | VPUNPCKLQDQ = 1034
  /// Unpack Low Data.
  | VPUNPCKLWD = 1035
  /// Logical Exclusive OR.
  | VPXOR = 1036
  /// Range Restriction Calculation For Packed Pairs of Float64 Values.
  | VRANGEPD = 1037
  /// Range Restriction Calculation For Packed Pairs of Float32 Values.
  | VRANGEPS = 1038
  /// Range Restriction Calculation From a pair of Scalar Float64 Values.
  | VRANGESD = 1039
  /// Range Restriction Calculation From a Pair of Scalar Float32 Values.
  | VRANGESS = 1040
  /// Compute Approximate Reciprocals of Packed Float64 Values.
  | VRCP14PD = 1041
  /// Compute Approximate Reciprocals of Packed Float32 Values.
  | VRCP14PS = 1042
  /// Compute Approximate Reciprocal of Scalar Float64 Value.
  | VRCP14SD = 1043
  /// Compute Approximate Reciprocal of Scalar Float32 Value.
  | VRCP14SS = 1044
  /// Computes the reciprocal approximation of the float64 values.
  | VRCP28PD = 1045
  /// Computes the reciprocal approximation of the float32 values.
  | VRCP28PS = 1046
  /// Computes the reciprocal approximation of the low float64 value.
  | VRCP28SD = 1047
  /// Computes the reciprocal approximation of the low float32 value.
  | VRCP28SS = 1048
  /// Perform Reduction Transformation on Packed Float64 Values.
  | VREDUCEPD = 1049
  /// Perform Reduction Transformation on Packed Float32 Values.
  | VREDUCEPS = 1050
  /// Perform a Reduction Transformation on a Scalar Float64 Value.
  | VREDUCESD = 1051
  /// Perform a Reduction Transformation on a Scalar Float32 Value.
  | VREDUCESS = 1052
  /// Round Packed Float64 Values To Include A Given Number Of Fraction Bits.
  | VRNDSCALEPD = 1053
  /// Round Packed Float32 Values To Include A Given Number Of Fraction Bits.
  | VRNDSCALEPS = 1054
  /// Round Scalar Float64 Value To Include A Given Number Of Fraction Bits.
  | VRNDSCALESD = 1055
  /// Round Scalar Float32 Value To Include A Given Number Of Fraction Bits.
  | VRNDSCALESS = 1056
  /// Compute Approximate Reciprocals of Square Roots of Packed Float64 Values.
  | VRSQRT14PD = 1057
  /// Compute Approximate Reciprocals of Square Roots of Packed Float32 Values.
  | VRSQRT14PS = 1058
  /// Compute Approximate Reciprocal of Square Root of Scalar Float64 Value.
  | VRSQRT14SD = 1059
  /// Compute Approximate Reciprocal of Square Root of Scalar Float32 Value.
  | VRSQRT14SS = 1060
  /// Computes the reciprocal square root of the float64 values.
  | VRSQRT28PD = 1061
  /// Computes the reciprocal square root of the float32 values.
  | VRSQRT28PS = 1062
  /// Computes the reciprocal square root of the low float64 value.
  | VRSQRT28SD = 1063
  /// Computes the reciprocal square root of the low float32 value.
  | VRSQRT28SS = 1064
  /// Multiply packed DP FP elements of a vector by powers.
  | VSCALEPD = 1065
  /// Multiply packed SP FP elements of a vector by powers.
  | VSCALEPS = 1066
  /// Multiply the low DP FP element of a vector by powers.
  | VSCALESD = 1067
  /// Multiply the low SP FP element of a vector by powers.
  | VSCALESS = 1068
  /// Scatter SP/DP FP elements in a vector to memory using dword indices.
  | VSCATTERDD = 1069
  /// Scatter SP/DP FP elements in a vector to memory using dword indices.
  | VSCATTERDQ = 1070
  /// Scatter SP/DP FP elements in a vector to memory using qword indices.
  | VSCATTERQD = 1071
  /// Scatter SP/DP FP elements in a vector to memory using qword indices.
  | VSCATTERQQ = 1072
  /// Shuffle 128-bit lanes of a vector with 32 bit granular conditional update.
  | VSHUFF32X4 = 1073
  /// Shuffle 128-bit lanes of a vector with 64 bit granular conditional update.
  | VSHUFF64X2 = 1074
  /// Shuffle 128-bit lanes of a vector with 32 bit granular conditional update.
  | VSHUFI32X4 = 1075
  /// Shuffle 128-bit lanes of a vector with 64 bit granular conditional update.
  | VSHUFI64X2 = 1076
  /// Shuffle Packed Double-Precision Floating-Point Values.
  | VSHUFPD = 1077
  /// Shuffle Packed Single-Precision Floating-Point Values.
  | VSHUFPS = 1078
  /// Compute packed square roots of packed double-precision FP values.
  | VSQRTPD = 1079
  /// Compute square roots of packed single-precision floating-point values.
  | VSQRTPS = 1080
  /// Compute scalar square root of scalar double-precision FP values.
  | VSQRTSD = 1081
  /// Compute square root of scalar single-precision floating-point values.
  | VSQRTSS = 1082
  /// Subtract Packed Double-Precision Floating-Point Values.
  | VSUBPD = 1083
  /// Subtract Packed Single-Precision Floating-Point Values.
  | VSUBPS = 1084
  /// Subtract Scalar Double-Precision Floating-Point Values.
  | VSUBSD = 1085
  /// Subtract Scalar Single-Precision Floating-Point Values.
  | VSUBSS = 1086
  /// Unordered Compare Scalar Double-Precision FP Values and Set EFLAGS.
  | VUCOMISD = 1087
  /// Unordered Compare Scalar Single-Precision FPValues and Set EFLAGS.
  | VUCOMISS = 1088
  /// Unpack and Interleave High Packed Double-Precision Floating-Point Values.
  | VUNPCKHPD = 1089
  /// Unpack and Interleave High Packed Single-Precision Floating-Point Values.
  | VUNPCKHPS = 1090
  /// Unpack and Interleave Low Packed Double-Precision Floating-Point Values.
  | VUNPCKLPD = 1091
  /// Unpack and Interleave Low Packed Single-Precision Floating-Point Values.
  | VUNPCKLPS = 1092
  /// Bitwise Logical XOR for Double-Precision Floating-Point Values.
  | VXORPD = 1093
  /// Bitwise Logical XOR for Single-Precision Floating-Point Values.
  | VXORPS = 1094
  /// Zero Upper Bits of YMM Registers.
  | VZEROUPPER = 1095
  /// Wait.
  | WAIT = 1096
  /// Write Back and Invalidate Cache.
  | WBINVD = 1097
  /// Write FS Segment Base.
  | WRFSBASE = 1098
  /// Write GS Segment Base.
  | WRGSBASE = 1099
  /// Write to Model Specific Register.
  | WRMSR = 1100
  /// Write Data to User Page Key Register.
  | WRPKRU = 1101
  /// Write to a shadow stack.
  | WRSS = 1102
  /// Write to a user mode shadow stack.
  | WRUSS = 1103
  /// Transactional Abort.
  | XABORT = 1104
  /// Prefix hint to the beginning of an HLE transaction region.
  | XACQUIRE = 1105
  /// Exchange and Add.
  | XADD = 1106
  /// Transactional Begin.
  | XBEGIN = 1107
  /// Exchange Register/Memory with Register.
  | XCHG = 1108
  /// Transactional End.
  | XEND = 1109
  /// Value of Extended Control Register.
  | XGETBV = 1110
  /// Table lookup translation.
  | XLAT = 1111
  /// Table Look-up Translation.
  | XLATB = 1112
  /// Logical Exclusive OR.
  | XOR = 1113
  /// Bitwise Logical XOR for Double-Precision Floating-Point Values.
  | XORPD = 1114
  /// Bitwise Logical XOR for Single-Precision Floating-Point Values.
  | XORPS = 1115
  /// Prefix hint to the end of an HLE transaction region.
  | XRELEASE = 1116
  /// Restore Processor Extended States.
  | XRSTOR = 1117
  /// Restore processor supervisor-mode extended states from memory.
  | XRSTORS = 1118
  /// Restore processor supervisor-mode extended states from memory.
  | XRSTORS64 = 1119
  /// Save Processor Extended States.
  | XSAVE = 1120
  /// Save processor extended states with compaction to memory.
  | XSAVEC = 1121
  /// Save processor extended states with compaction to memory.
  | XSAVEC64 = 1122
  /// Save Processor Extended States Optimized.
  | XSAVEOPT = 1123
  /// Save processor supervisor-mode extended states to memory.
  | XSAVES = 1124
  /// Save processor supervisor-mode extended states to memory.
  | XSAVES64 = 1125
  /// Set Extended Control Register.
  | XSETBV = 1126
  /// Test If In Transactional Execution.
  | XTEST = 1127
  /// Invalid Opcode.
  | InvalOP = 1128

/// We define 8 different RegGrp types. Intel instructions use an integer value
/// such as a REG field of a ModR/M value.
type RegGrp =
  /// AL/AX/EAX/...
  | RG0 = 0
  /// CL/CX/ECX/...
  | RG1 = 1
  /// DL/DX/EDX/...
  | RG2 = 2
  /// BL/BX/EBX/...
  | RG3 = 3
  /// AH/SP/ESP/...
  | RG4 = 4
  /// CH/BP/EBP/...
  | RG5 = 5
  /// DH/SI/ESI/...
  | RG6 = 6
  /// BH/DI/EDI/...
  | RG7 = 7

/// Opcode Group.
type OpGroup =
  | G1 = 0
  | G1Inv64 = 1
  | G1A = 2
  | G2 = 3
  | G3A = 4
  | G3B = 5
  | G4 = 6
  | G5 = 7
  | G6 = 8
  | G7 = 9
  | G8 = 10
  | G9 = 11
  | G10 = 12
  | G11A = 13
  | G11B = 14
  | G12 = 15
  | G13 = 16
  | G14 = 17
  | G15 = 18
  | G16 = 19
  | G17 = 20

/// Specifies the kind of operand. See Appendix A.2 of Volume 2 (Intel Manual)
type OprMode =
  /// Direct address
  | A = 0x1
  /// The VEX.vvvv field of the VEX prefix selects a general purpose register
  | B = 0x2
  /// Bound Register
  | BndR = 0x3
  /// Bound Register or memory
  | BndM = 0x4
  /// The reg field of the ModR/M byte selects a control register
  | C = 0x5
  /// The reg field of the ModR/M byte selects a debug register
  | D = 0x6
  /// General Register or Memory
  | E = 0x7
  /// General Register
  | G = 0x8
  /// The VEX.vvvv field of the VEX prefix selects a 128-bit XMM register or a
  /// 256-bit YMM regerister, determined by operand type
  | H = 0x9
  /// Unsigned Immediate
  | I = 0xa
  /// Signed Immediate
  | SI = 0xb
  /// EIP relative offset
  | J = 0xc
  /// Memory
  | M = 0xd
  /// A ModR/M follows the opcode and specifies the operand. The operand is
  /// either a 128-bit, 256-bit or 512-bit memory location.
  | MZ = 0xe
  /// The R/M field of the ModR/M byte selects a packed-quadword, MMX
  /// technology register
  | N = 0xf
  /// No ModR/M byte. No base register, index register, or scaling factor
  | O = 0x10
  /// The reg field of the ModR/M byte selects a packed quadword MMX technology
  /// register
  | P = 0x11
  /// A ModR/M byte follows the opcode and specifies the operand. The operand
  /// is either an MMX technology register of a memory address
  | Q = 0x12
  /// The R/M field of the ModR/M byte may refer only to a general register
  | R = 0x13
  /// The reg field of the ModR/M byte selects a segment register
  | S = 0x14
  /// The R/M field of the ModR/M byte selects a 128-bit XMM register or a
  /// 256-bit YMM register, determined by operand type
  | U = 0x15
  /// The reg field of the ModR/M byte selects a 128-bit XMM register or a
  /// 256-bit YMM register, determined by operand type
  | V = 0x16
  /// The reg field of the ModR/M byte selects a 128-bit XMM register or a
  /// 256-bit YMM register, 512-bit ZMM register determined by operand type
  | VZ = 0x17
  /// A ModR/M follows the opcode and specifies the operand. The operand is
  /// either a 128-bit XMM register, a 256-bit YMM register, or a memory address
  | W = 0x18
  /// A ModR/M follows the opcode and specifies the operand. The operand is
  /// either a 128-bit XMM register, a 256-bit YMM register, a 512-bit ZMM
  /// register or a memory address
  | WZ = 0x19
  /// Memory addressed by the DS:rSI register pair.
  | X = 0x1a
  /// Memory addressed by the ES:rDI register pair.
  | Y = 0x1b
  /// The reg field of the ModR/M byte is 0b000
  | E0 = 0x1c

/// Specifies the size of operand. See Appendix A.2 of Volume 2
type OprSize =
  /// Word/DWord depending on operand-size attribute
  | A = 0x40
  /// Byte size
  | B = 0x80
  /// 64-bit or 128-bit : Bound Register or Memory
  | Bnd = 0xc0
  /// Doubleword, regardless of operand-size attribute
  | D = 0x100
  /// Register size = Doubledword, Pointer size = Byte
  | DB = 0x140
  /// Double-quadword, regardless of operand-size attribute
  | DQ = 0x180
  /// Register size = Double-quadword, Pointer size = Doubleword
  | DQD = 0x1c0
  /// Register size = Double-quadword, Pointer size depending on operand-size
  /// attribute. If the operand-size is 128-bit, the pointer size is doubleword;
  /// If the operand-size is 256-bit, the pointer size is quadword.
  | DQDQ = 0x200
  /// Register size = Double-quadword, Pointer size = Quadword
  | DQQ = 0x240
  /// Register size = Double-quadword, Pointer size depending on operand-size
  /// attribute. If the operand-size is 128-bit, the pointer size is quadword;
  /// If the operand-size is 256-bit, the pointer size is double-quadword.
  | DQQDQ = 0x280
  /// Register size = Double-quadword, Pointer size = Word
  | DQW = 0x2c0
  /// Register size = Doubledword, Pointer size = Word
  | DW = 0x300
  /// Register size = Double-quadword, Pointer size depending on operand-size
  /// attribute. If the operand-size is 128-bit, the pointer size is word;
  /// If the operand-size is 256-bit, the pointer size is doubleword.
  | DQWD = 0x340
  /// 32-bit, 48 bit, or 80-bit pointer, depending on operand-size attribute
  | P = 0x380
  /// 128-bit or 256-bit packed double-precision floating-point data
  | PD = 0x3c0
  /// Quadword MMX techonolgy register
  | PI = 0x400
  /// 128-bit or 256-bit packed single-precision floating-point data
  | PS = 0x440
  /// 128-bit or 256-bit packed single-precision floating-point data, pointer
  /// size : Quadword
  | PSQ = 0x480
  /// Quadword, regardless of operand-size attribute
  | Q = 0x4c0
  /// Quad-Quadword (256-bits), regardless of operand-size attribute
  | QQ = 0x500
  /// 6-byte or 10-byte pseudo-descriptor
  | S = 0x540
  /// Scalar element of a 128-bit double-precision floating data
  | SD = 0x580
  /// Scalar element of a 128-bit double-precision floating data, but the
  /// pointer size is quadword
  | SDQ = 0x5c0
  /// Scalar element of a 128-bit single-precision floating data
  | SS = 0x600
  /// Scalar element of a 128-bit single-precision floating data, but the
  /// pointer size is doubleword
  | SSD = 0x640
  /// Scalar element of a 128-bit single-precision floating data, but the
  /// pointer size is quadword
  | SSQ = 0x680
  /// Word/DWord/QWord depending on operand-size attribute
  | V = 0x6c0
  /// Word, regardless of operand-size attribute
  | W = 0x700
  /// dq or qq based on the operand-size attribute
  | X = 0x740
  /// 128-bit, 256-bit or 512-bit depending on operand-size attribute
  | XZ = 0x780
  /// Doubleword or quadword (in 64-bit mode), depending on operand-size
  /// attribute
  | Y = 0x7c0
  /// Word for 16-bit operand-size or DWord for 32 or 64-bit operand size
  | Z = 0x800

/// Defines attributes for registers to apply register conversion rules.
type RGrpAttr =
  /// This represents the case where there is no given attribute.
  | ANone = 0x0
  /// Registers defined by the 4th row of Table 2-2. Vol. 2A.
  | AMod11 = 0x1
  /// Registers defined by REG bit of the opcode: some instructions such as PUSH
  /// make use of its opcode to represent the REG bit. REX bits can change the
  /// symbol.
  | ARegInOpREX = 0x2
  /// Registers defined by REG bit of the opcode: some instructions such as PUSH
  /// make use of its opcode to represent the REG bit. REX bits cannot change
  /// the symbol.
  | ARegInOpNoREX = 0x4
  /// Registers defined by REG field of the ModR/M byte.
  | ARegBits = 0x8
  /// Base registers defined by the RM field: first three rows of Table 2-2.
  | ABaseRM = 0x10
  /// Registers defined by the SIB index field.
  | ASIBIdx = 0x20
  /// Registers defined by the SIB base field.
  | ASIBBase = 0x40

/// <summary>
/// Defines four different descriptions of an instruction operand. Most of these
/// descriptions are found in Appendix A. (Opcode Map) of the manual Vol. 2D. We
/// also introduce several new descriptors for our own purpose. <para/>
/// </summary>
type OperandDesc =
  /// The most generic operand kind which can be described with OprMode
  /// and OprSize.
  | ODModeSize of struct (OprMode * OprSize)
  /// This operand is represented as a single register.
  /// (e.g., mov al, 1)
  | ODReg of Register
  /// This operand is represented as a single opcode, and the symbol of the
  /// register symbol must be resolved by looking at the register mapping table
  /// (see GrpEAX for instance).
  | ODRegGrp of RegGrp * OprSize * RGrpAttr
  /// This operand is represented as an immediate value (of one).
  | ODImmOne

/// The scale of Scaled Index.
type Scale =
  /// Times 1
  | X1 = 1
  /// Times 2
  | X2 = 2
  /// Times 4
  | X4 = 4
  /// Times 8
  | X8 = 8

/// Scaled index.
type ScaledIndex = Register * Scale

/// Jump target of a branch instruction.
type JumpTarget =
  | Absolute of Selector * Addr * OperandSize
  | Relative of Offset
and Selector = int16
and Offset = int64
and OperandSize = RegType

/// We define four different types of X86 operands:
/// register, memory, direct address, and immediate.
type Operand =
  | OprReg of Register
  | OprMem of Register option * ScaledIndex option * Disp option * OperandSize
  | OprDirAddr of JumpTarget
  | OprImm of int64
  | Label of string
/// Displacement.
and Disp = int64

/// A set of operands in an X86 instruction.
type Operands =
  | NoOperand
  | OneOperand of Operand
  | TwoOperands of Operand * Operand
  | ThreeOperands of Operand * Operand * Operand
  | FourOperands of Operand * Operand * Operand * Operand

/// Specific conditions for determining the size of operands.
/// (See Appendix A.2.5 of Vol. 2D).
type SizeCond =
  /// Use 32-bit operands as default in 64-bit mode.
  | SzDef32
  /// Use 64-bit operands as default in 64-bit mode = d64.
  | SzDef64
  /// Use 64-bit operands in 64-bit mode (even with a 66 prefix) = f64.
  | Sz64
  /// Only available when in 64-bit mode = o64.
  | SzOnly64
  /// Invalid or not encodable in 64-bit mode = i64.
  | SzInv64

/// Types of VEX (Vector Extension).
type VEXType =
  /// Original VEX that refers to two-byte opcode map.
  | VEXTwoByteOp = 0x1
  /// Original VEX that refers to three-byte opcode map #1.
  | VEXThreeByteOpOne = 0x2
  /// Original VEX that refers to three-byte opcode map #2.
  | VEXThreeByteOpTwo = 0x4
  /// EVEX Mask
  | EVEX = 0x10
  /// Enhanced VEX that refers to two-byte opcode map.
  | EVEXTwoByteOp = 0x11
  /// Original VEX that refers to three-byte opcode map #1.
  | EVEXThreeByteOpOne = 0x12
  /// Original VEX that refers to three-byte opcode map #2.
  | EVEXThreeByteOpTwo = 0x14

module internal VEXType = begin
  let isOriginal (vt: VEXType) = int vt &&& 0x10 = 0
  let isEnhanced (vt: VEXType) = int vt &&& 0x10 <> 0
  let isTwoByteOp (vt: VEXType) = int vt &&& 0x1 <> 0
  let isThreeByteOpOne (vt: VEXType) = int vt &&& 0x2 <> 0
  let isThreeByteOpTwo (vt: VEXType) = int vt &&& 0x4 <> 0
end

/// Represents the size information of an instruction.
type InsSize = {
  MemSize       : MemorySize
  RegSize       : RegType
  OperationSize : RegType
  SizeCond      : SizeCond
}
and MemorySize = {
  EffOprSize      : RegType
  EffAddrSize     : RegType
  EffRegSize      : RegType
}

/// Intel's memory operand is represented by two tables (ModR/M and SIB table).
/// Some memory operands do need SIB table lookups, whereas some memory operands
/// only need to look up the ModR/M table.
type internal MemLookupType =
  | SIB (* Need SIB lookup *)
  | NOSIB of RegGrp option (* No need *)

/// Vector destination merging/zeroing: P[23] encodes the destination result
/// behavior which either zeroes the masked elements or leave masked element
/// unchanged.
type ZeroingOrMerging =
  | Zeroing
  | Merging

type EVEXPrefix = {
  Z   : ZeroingOrMerging
  AAA : uint8 (* Embedded opmask register specifier *)
}

/// Information about Intel vector extension.
type VEXInfo = {
  VVVV            : byte
  VectorLength    : RegType
  VEXType         : VEXType
  VPrefixes       : Prefix
  VREXPrefix      : REXPrefix
  EVEXPrx         : EVEXPrefix option
}

/// Temporary information needed for parsing the opcode and the operands. This
/// includes prefixes, rexprefix, VEX information, and the word size.
type internal TemporaryInfo = {
  /// Prefixes.
  TPrefixes        : Prefix
  /// REX prefixes.
  TREXPrefix       : REXPrefix
  /// VEX information.
  TVEXInfo         : VEXInfo option
  /// Current architecture word size.
  TWordSize        : WordSize
}

/// Basic information obtained by parsing an Intel instruction.
[<NoComparison; CustomEquality>]
type InsInfo = {
  /// Prefixes.
  Prefixes        : Prefix
  /// REX Prefix.
  REXPrefix       : REXPrefix
  /// VEX information.
  VEXInfo         : VEXInfo option
  /// Opcode.
  Opcode          : Opcode
  /// Operands.
  Operands        : Operands
  /// Instruction size information.
  InsSize         : InsSize
}
with
  override __.GetHashCode () =
    hash (__.Prefixes,
          __.REXPrefix,
          __.VEXInfo,
          __.Opcode,
          __.Operands,
          __.InsSize)
  override __.Equals (i) =
    match i with
    | :? InsInfo as i ->
      i.Prefixes = __.Prefixes
      && i.REXPrefix = __.REXPrefix
      && i.VEXInfo = __.VEXInfo
      && i.Opcode = __.Opcode
      && i.Operands = __.Operands
      && i.InsSize = __.InsSize
    | _ -> false

// vim: set tw=80 sts=2 sw=2:<|MERGE_RESOLUTION|>--- conflicted
+++ resolved
@@ -661,13 +661,9 @@
   /// Near jmp.
   | JMPNear = 278
   /// Jump if Condition Is Met (Jump near if not below, CF = 0).
-<<<<<<< HEAD
   | JAE = 279
   | JNC = 279
   | JNB = 279
-=======
-  | JNC = 279
->>>>>>> 152b24a9
   /// Jump if Condition Is Met (Jump near if not less, SF = OF).
   | JGE = 280
   | JNL = 280
