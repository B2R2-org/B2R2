(*
  B2R2 - the Next-Generation Reversing Platform

  Copyright (c) SoftSec Lab. @ KAIST, since 2016

  Permission is hereby granted, free of charge, to any person obtaining a copy
  of this software and associated documentation files (the "Software"), to deal
  in the Software without restriction, including without limitation the rights
  to use, copy, modify, merge, publish, distribute, sublicense, and/or sell
  copies of the Software, and to permit persons to whom the Software is
  furnished to do so, subject to the following conditions:

  The above copyright notice and this permission notice shall be included in all
  copies or substantial portions of the Software.

  THE SOFTWARE IS PROVIDED "AS IS", WITHOUT WARRANTY OF ANY KIND, EXPRESS OR
  IMPLIED, INCLUDING BUT NOT LIMITED TO THE WARRANTIES OF MERCHANTABILITY,
  FITNESS FOR A PARTICULAR PURPOSE AND NONINFRINGEMENT. IN NO EVENT SHALL THE
  AUTHORS OR COPYRIGHT HOLDERS BE LIABLE FOR ANY CLAIM, DAMAGES OR OTHER
  LIABILITY, WHETHER IN AN ACTION OF CONTRACT, TORT OR OTHERWISE, ARISING FROM,
  OUT OF OR IN CONNECTION WITH THE SOFTWARE OR THE USE OR OTHER DEALINGS IN THE
  SOFTWARE.
*)

namespace B2R2.FrontEnd.Intel

open B2R2

/// This is a fatal error that happens when B2R2 tries to access non-existing
/// register symbol. This exception should not happen in general.
exception internal InvalidRegAccessException

exception internal InvalidPrefixException

exception internal InvalidOn64Exception

/// Instruction prefixes.
type Prefix =
  | PrxNone = 0x0       (* No prefix *)
  | PrxLOCK = 0x1       (* Group 1 *)
  /// REPNE/REPNZ prefix is encoded using F2H.
  | PrxREPNZ = 0x2
  /// REP or REPE/REPZ is encoded using F3H.
  | PrxREPZ = 0x4
  | PrxCS = 0x8         (* Group 2 *)
  | PrxSS = 0x10
  | PrxDS = 0x20
  | PrxES = 0x40
  | PrxFS = 0x80
  | PrxGS = 0x100
  /// Operand-size override prefix is encoded using 66H.
  | PrxOPSIZE = 0x200   (* Group 3 *)
  /// 67H - Address-size override prefix.
  | PrxADDRSIZE = 0x400 (* Group 4 *)

/// REX prefixes.
type REXPrefix =
  /// No REX: this is to represent the case where there is no REX
  | NOREX   = 0b0000000
  /// Extension of the ModR/M reg, Opcode reg field (SPL, BPL, ...).
  | REX     = 0b1000000
  /// Extension of the ModR/M rm, SIB base, Opcode reg field.
  | REXB    = 0b1000001
  /// Extension of the SIB index field.
  | REXX    = 0b1000010
  /// Extension of the ModR/M SIB index, base field.
  | REXXB   = 0b1000011
  /// Extension of the ModR/M reg field.
  | REXR    = 0b1000100
  /// Extension of the ModR/M reg, r/m field.
  | REXRB   = 0b1000101
  /// Extension of the ModR/M reg, SIB index field.
  | REXRX   = 0b1000110
  /// Extension of the ModR/M reg, SIB index, base.
  | REXRXB  = 0b1000111
  /// Operand 64bit.
  | REXW    = 0b1001000
  /// REX.B + Operand 64bit.
  | REXWB   = 0b1001001
  /// REX.X + Operand 64bit.
  | REXWX   = 0b1001010
  /// REX.XB + Operand 64bit.
  | REXWXB  = 0b1001011
  /// REX.R + Operand 64bit.
  | REXWR   = 0b1001100
  /// REX.RB + Operand 64bit.
  | REXWRB  = 0b1001101
  /// REX.RX + Operand 64bit.
  | REXWRX  = 0b1001110
  /// REX.RXB + Operand 64bit.
  | REXWRXB = 0b1001111

/// <summary>
/// Intel opcodes. This type should be generated using
/// <c>scripts/genOpcode.fsx</c> from the `IntelSupportedOpcodes.txt` file.
/// </summary>
type Opcode =
  /// ASCII Adjust After Addition.
  | AAA = 0
  /// ASCII Adjust AX Before Division.
  | AAD = 1
  /// ASCII Adjust AX After Multiply.
  | AAM = 2
  /// ASCII Adjust AL After Subtraction.
  | AAS = 3
  /// Add with Carry.
  | ADC = 4
  /// Unsigned integer add with carry.
  | ADCX = 5
  /// Add.
  | ADD = 6
  /// Add Packed Double-Precision Floating-Point Values.
  | ADDPD = 7
  /// Add Packed Single-Precision Floating-Point Values.
  | ADDPS = 8
  /// Add Scalar Double-Precision Floating-Point Values.
  | ADDSD = 9
  /// Add Scalar Single-Precision Floating-Point Values.
  | ADDSS = 10
  /// Packed Double-FP Add/Subtract.
  | ADDSUBPD = 11
  /// Packed Single-FP Add/Subtract.
  | ADDSUBPS = 12
  /// Unsigned integer add with overflow.
  | ADOX = 13
  /// Perform an AES decryption round using an 128-bit state and a round key.
  | AESDEC = 14
  /// Perform Last Round of an AES Decryption Flow.
  | AESDECLAST = 15
  /// Perform an AES encryption round using an 128-bit state and a round key.
  | AESENC = 16
  /// Perform Last Round of an AES Encryption Flow.
  | AESENCLAST = 17
  /// Perform an inverse mix column transformation primitive.
  | AESIMC = 18
  /// Assist the creation of round keys with a key expansion schedule.
  | AESKEYGENASSIST = 19
  /// Logical AND.
  | AND = 20
  /// Bitwise AND of first source with inverted 2nd source operands.
  | ANDN = 21
  /// Bitwise Logical AND of Packed Double-Precision Floating-Point Values.
  | ANDNPD = 22
  /// Bitwise Logical AND of Packed Single-Precision Floating-Point Values.
  | ANDNPS = 23
  /// Bitwise Logical AND NOT of Packed Double-Precision Floating-Point Values.
  | ANDPD = 24
  /// Bitwise Logical AND NOT of Packed Single-Precision Floating-Point Values.
  | ANDPS = 25
  /// Adjust RPL Field of Segment Selector.
  | ARPL = 26
  /// Contiguous bitwise extract.
  | BEXTR = 27
  /// Blend Packed Double Precision Floating-Point Values.
  | BLENDPD = 28
  /// Blend Packed Single Precision Floating-Point Values.
  | BLENDPS = 29
  /// Variable Blend Packed Double Precision Floating-Point Values.
  | BLENDVPD = 30
  /// Variable Blend Packed Single Precision Floating-Point Values.
  | BLENDVPS = 31
  /// Extract lowest set bit.
  | BLSI = 32
  /// Set all lower bits below first set bit to 1.
  | BLSMSK = 33
  /// Reset lowest set bit.
  | BLSR = 34
  /// Check the address of a memory reference against a LowerBound.
  | BNDCL = 35
  /// Check Upper Bound.
  | BNDCN = 36
  /// Check Upper Bound.
  | BNDCU = 37
  /// Load Extended Bounds Using Address Translation.
  | BNDLDX = 38
  /// Create a LowerBound and a UpperBound in a register.
  | BNDMK = 39
  /// Move Bounds.
  | BNDMOV = 40
  /// Store bounds using address translation.
  | BNDSTX = 41
  /// Check Array Index Against Bounds.
  | BOUND = 42
  /// Bit Scan Forward.
  | BSF = 43
  /// Bit Scan Reverse.
  | BSR = 44
  /// Byte Swap.
  | BSWAP = 45
  /// Bit Test.
  | BT = 46
  /// Bit Test and Complement.
  | BTC = 47
  /// Bit Test and Reset.
  | BTR = 48
  /// Bit Test and Set.
  | BTS = 49
  /// Zero high bits starting from specified bit position.
  | BZHI = 50
  /// Far call.
  | CALLFar = 51
  /// Near call.
  | CALLNear = 52
  /// Convert Byte to Word.
  | CBW = 53
  /// Convert Doubleword to Quadword.
  | CDQ = 54
  /// Convert Doubleword to Quadword.
  | CDQE = 55
  /// Clear AC Flag in EFLAGS Register.
  | CLAC = 56
  /// Clear Carry Flag.
  | CLC = 57
  /// Clear Direction Flag.
  | CLD = 58
  /// Flush Cache Line.
  | CLFLUSH = 59
  /// Flush Cache Line Optimized.
  | CLFLUSHOPT = 60
  /// Clear Interrupt Flag.
  | CLI = 61
  /// Clear busy bit in a supervisor shadow stack token.
  | CLRSSBSY = 62
  /// Clear Task-Switched Flag in CR0.
  | CLTS = 63
  /// Complement Carry Flag.
  | CMC = 64
  /// Conditional Move (Move if above (CF = 0 and ZF = 0)).
  | CMOVA = 65
  /// Conditional Move (Move if above or equal (CF = 0)).
  | CMOVAE = 66
  /// Conditional Move (Move if below (CF = 1)).
  | CMOVB = 67
  /// Conditional Move (Move if below or equal (CF = 1 or ZF = 1)).
  | CMOVBE = 68
  /// Conditional move if carry.
  | CMOVC = 69
  /// Conditional Move (Move if greater (ZF = 0 and SF = OF)).
  | CMOVG = 70
  /// Conditional Move (Move if greater or equal (SF = OF)).
  | CMOVGE = 71
  /// Conditional Move (Move if less (SF <> OF)).
  | CMOVL = 72
  /// Conditional Move (Move if less or equal (ZF = 1 or SF <> OF)).
  | CMOVLE = 73
  /// Conditional move if not carry.
  | CMOVNC = 74
  /// Conditional Move (Move if not overflow (OF = 0)).
  | CMOVNO = 75
  /// Conditional Move (Move if not parity (PF = 0)).
  | CMOVNP = 76
  /// Conditional Move (Move if not sign (SF = 0)).
  | CMOVNS = 77
  /// Conditional Move (Move if not zero (ZF = 0)).
  | CMOVNZ = 78
  /// Conditional Move (Move if overflow (OF = 1)).
  | CMOVO = 79
  /// Conditional Move (Move if parity (PF = 1)).
  | CMOVP = 80
  /// Conditional Move (Move if sign (SF = 1)).
  | CMOVS = 81
  /// Conditional Move (Move if zero (ZF = 1)).
  | CMOVZ = 82
  /// Compare Two Operands.
  | CMP = 83
  /// Compare packed double-precision floating-point values.
  | CMPPD = 84
  /// Compare packed single-precision floating-point values.
  | CMPPS = 85
  /// Compare String Operands (byte).
  | CMPSB = 86
  /// Compare String Operands (dword) or Compare scalar dbl-precision FP values.
  | CMPSD = 87
  /// Compare String Operands (quadword).
  | CMPSQ = 88
  /// Compare scalar single-precision floating-point values.
  | CMPSS = 89
  /// Compare String Operands (word).
  | CMPSW = 90
  /// Compare and Exchange.
  | CMPXCHG = 91
  /// Compare and Exchange Bytes.
  | CMPXCHG16B = 92
  /// Compare and Exchange Bytes.
  | CMPXCHG8B = 93
  /// Compare Scalar Ordered Double-Precision FP Values and Set EFLAGS.
  | COMISD = 94
  /// Compare Scalar Ordered Single-Precision FP Values and Set EFLAGS.
  | COMISS = 95
  /// CPU Identification.
  | CPUID = 96
  /// Convert Quadword to Octaword.
  | CQO = 97
  /// Accumulate CRC32 Value.
  | CRC32 = 98
  /// Convert Packed Dword Integers to Packed Double-Precision FP Values.
  | CVTDQ2PD = 99
  /// Convert Packed Dword Integers to Packed Single-Precision FP Values.
  | CVTDQ2PS = 100
  /// Convert Packed Double-Precision FP Values to Packed Dword Integers.
  | CVTPD2DQ = 101
  /// Convert Packed Double-Precision FP Values to Packed Dword Integers.
  | CVTPD2PI = 102
  /// Convert Packed Double-Precision FP Values to Packed Single-Precision FP.
  | CVTPD2PS = 103
  /// Convert Packed Dword Integers to Packed Double-Precision FP Values.
  | CVTPI2PD = 104
  /// Convert Packed Dword Integers to Packed Single-Precision FP Values.
  | CVTPI2PS = 105
  /// Convert Packed Single-Precision FP Values to Packed Dword Integers.
  | CVTPS2DQ = 106
  /// Convert Packed Single-Precision FP Values to Packed Double-Precision FP.
  | CVTPS2PD = 107
  /// Convert Packed Single-Precision FP Values to Packed Dword Integers.
  | CVTPS2PI = 108
  /// Convert Scalar Double-Precision FP Value to Integer.
  | CVTSD2SI = 109
  /// Convert Scalar Double-Precision FP Value to Scalar Single-Precision FP.
  | CVTSD2SS = 110
  /// Convert Dword Integer to Scalar Double-Precision FP Value.
  | CVTSI2SD = 111
  /// Convert Dword Integer to Scalar Single-Precision FP Value.
  | CVTSI2SS = 112
  /// Convert Scalar Single-Precision FP Value to Scalar Double-Precision FP.
  | CVTSS2SD = 113
  /// Convert Scalar Single-Precision FP Value to Dword Integer.
  | CVTSS2SI = 114
  /// Convert with Truncation Packed Double-Precision FP Values to Packed Dword.
  | CVTTPD2DQ = 115
  /// Convert with Truncation Packed Double-Precision FP Values to Packed Dword.
  | CVTTPD2PI = 116
  /// Convert with Truncation Packed Single-Precision FP Values to Packed Dword.
  | CVTTPS2DQ = 117
  /// Convert with Truncation Packed Single-Precision FP Values to Packed Dword.
  | CVTTPS2PI = 118
  /// Convert with Truncation Scalar Double-Precision FP Value to Signed.
  | CVTTSD2SI = 119
  /// Convert with Truncation Scalar Single-Precision FP Value to Dword Integer.
  | CVTTSS2SI = 120
  /// Convert Word to Doubleword.
  | CWD = 121
  /// Convert Word to Doubleword.
  | CWDE = 122
  /// Decimal Adjust AL after Addition.
  | DAA = 123
  /// Decimal Adjust AL after Subtraction.
  | DAS = 124
  /// Decrement by 1.
  | DEC = 125
  /// Unsigned Divide.
  | DIV = 126
  /// Divide Packed Double-Precision Floating-Point Values.
  | DIVPD = 127
  /// Divide Packed Single-Precision Floating-Point Values.
  | DIVPS = 128
  /// Divide Scalar Double-Precision Floating-Point Values.
  | DIVSD = 129
  /// Divide Scalar Single-Precision Floating-Point Values.
  | DIVSS = 130
  /// Perform double-precision dot product for up to 2 elements and broadcast.
  | DPPD = 131
  /// Perform single-precision dot products for up to 4 elements and broadcast.
  | DPPS = 132
  /// Empty MMX Technology State.
  | EMMS = 133
  /// Execute an Enclave System Function of Specified Leaf Number.
  | ENCLS = 134
  /// Execute an Enclave User Function of Specified Leaf Number.
  | ENCLU = 135
  /// Terminate an Indirect Branch in 32-bit and Compatibility Mode.
  | ENDBR32 = 136
  /// Terminate an Indirect Branch in 64-bit Mode.
  | ENDBR64 = 137
  /// Make Stack Frame for Procedure Parameters.
  | ENTER = 138
  /// Extract Packed Floating-Point Values.
  | EXTRACTPS = 139
  /// Compute 2x-1.
  | F2XM1 = 140
  /// Absolute Value.
  | FABS = 141
  /// Add.
  | FADD = 142
  /// Add and pop the register stack.
  | FADDP = 143
  /// Load Binary Coded Decimal.
  | FBLD = 144
  /// Store BCD Integer and Pop.
  | FBSTP = 145
  /// Change Sign.
  | FCHS = 146
  /// Clear Exceptions.
  | FCLEX = 147
  /// Floating-Point Conditional Move (if below (CF = 1)).
  | FCMOVB = 148
  /// Floating-Point Conditional Move (if below or equal (CF = 1 or ZF = 1)).
  | FCMOVBE = 149
  /// Floating-Point Conditional Move (if equal (ZF = 1)).
  | FCMOVE = 150
  /// Floating-Point Conditional Move (if not below (CF = 0)).
  | FCMOVNB = 151
  /// FP Conditional Move (if not below or equal (CF = 0 and ZF = 0)).
  | FCMOVNBE = 152
  /// Floating-Point Conditional Move (if not equal (ZF = 0)).
  | FCMOVNE = 153
  /// Floating-Point Conditional Move (if not unordered (PF = 0)).
  | FCMOVNU = 154
  /// Floating-Point Conditional Move (if unordered (PF = 1)).
  | FCMOVU = 155
  /// Compare Floating Point Values.
  | FCOM = 156
  /// Compare Floating Point Values and Set EFLAGS.
  | FCOMI = 157
  /// Compare Floating Point Values and Set EFLAGS.
  | FCOMIP = 158
  /// Compare Floating Point Values and pop register stack.
  | FCOMP = 159
  /// Compare Floating Point Values and pop register stack twice.
  | FCOMPP = 160
  /// Cosine.
  | FCOS = 161
  /// Decrement Stack-Top Pointer.
  | FDECSTP = 162
  /// Divide.
  | FDIV = 163
  /// Divide and pop the register stack.
  | FDIVP = 164
  /// Reverse Divide.
  | FDIVR = 165
  /// Reverse Divide and pop the register stack.
  | FDIVRP = 166
  /// Free Floating-Point Register.
  | FFREE = 167
  /// Add.
  | FIADD = 168
  /// Compare Integer.
  | FICOM = 169
  /// Compare Integer and pop the register stack.
  | FICOMP = 170
  /// Divide.
  | FIDIV = 171
  /// Reverse Divide.
  | FIDIVR = 172
  /// Load Integer.
  | FILD = 173
  /// Multiply.
  | FIMUL = 174
  /// Increment Stack-Top Pointer.
  | FINCSTP = 175
  /// Initialize Floating-Point Unit.
  | FINIT = 176
  /// Store Integer.
  | FIST = 177
  /// Store Integer and pop the register stack.
  | FISTP = 178
  /// Store Integer with Truncation.
  | FISTTP = 179
  /// Subtract.
  | FISUB = 180
  /// Reverse Subtract.
  | FISUBR = 181
  /// Load Floating Point Value.
  | FLD = 182
  /// Load Constant (Push +1.0 onto the FPU register stack).
  | FLD1 = 183
  /// Load x87 FPU Control Word.
  | FLDCW = 184
  /// Load x87 FPU Environment.
  | FLDENV = 185
  /// Load Constant (Push log2e onto the FPU register stack).
  | FLDL2E = 186
  /// Load Constant (Push log210 onto the FPU register stack).
  | FLDL2T = 187
  /// Load Constant (Push log102 onto the FPU register stack).
  | FLDLG2 = 188
  /// Load Constant (Push loge2 onto the FPU register stack).
  | FLDLN2 = 189
  /// Load Constant (Push Pi onto the FPU register stack).
  | FLDPI = 190
  /// Load Constant (Push +0.0 onto the FPU register stack).
  | FLDZ = 191
  /// Multiply.
  | FMUL = 192
  /// Multiply and pop the register stack.
  | FMULP = 193
  /// Clear floating-point exception flags without checking for error conditions.
  | FNCLEX = 194
  /// Initialize FPU without checking error conditions.
  | FNINIT = 195
  /// No Operation.
  | FNOP = 196
  /// Save FPU state without checking error conditions.
  | FNSAVE = 197
  /// Store x87 FPU Control Word.
  | FNSTCW = 198
  /// Store FPU environment without checking error conditions.
  | FNSTENV = 199
  /// Store FPU status word without checking error conditions.
  | FNSTSW = 200
  /// Partial Arctangent.
  | FPATAN = 201
  /// Partial Remainder.
  | FPREM = 202
  /// Partial Remainder.
  | FPREM1 = 203
  /// Partial Tangent.
  | FPTAN = 204
  /// Round to Integer.
  | FRNDINT = 205
  /// Restore x87 FPU State.
  | FRSTOR = 206
  /// Store x87 FPU State.
  | FSAVE = 207
  /// Scale.
  | FSCALE = 208
  /// Sine.
  | FSIN = 209
  /// Sine and Cosine.
  | FSINCOS = 210
  /// Square Root.
  | FSQRT = 211
  /// Store Floating Point Value.
  | FST = 212
  /// Store FPU control word after checking error conditions.
  | FSTCW = 213
  /// Store x87 FPU Environment.
  | FSTENV = 214
  /// Store Floating Point Value.
  | FSTP = 215
  /// Store x87 FPU Status Word.
  | FSTSW = 216
  /// Subtract.
  | FSUB = 217
  /// Subtract and pop register stack.
  | FSUBP = 218
  /// Reverse Subtract.
  | FSUBR = 219
  /// Reverse Subtract and pop register stack.
  | FSUBRP = 220
  /// TEST.
  | FTST = 221
  /// Unordered Compare Floating Point Values.
  | FUCOM = 222
  /// Compare Floating Point Values and Set EFLAGS.
  | FUCOMI = 223
  /// Compare Floating Point Values and Set EFLAGS and pop register stack.
  | FUCOMIP = 224
  /// Unordered Compare Floating Point Values.
  | FUCOMP = 225
  /// Unordered Compare Floating Point Values.
  | FUCOMPP = 226
  /// Wait for FPU.
  | FWAIT = 227
  /// Examine ModR/M.
  | FXAM = 228
  /// Exchange Register Contents.
  | FXCH = 229
  /// Restore x87 FPU, MMX, XMM, and MXCSR State.
  | FXRSTOR = 230
  /// Restore x87 FPU, MMX, XMM, and MXCSR State.
  | FXRSTOR64 = 231
  /// Save x87 FPU, MMX Technology, and SSE State.
  | FXSAVE = 232
  /// Save x87 FPU, MMX Technology, and SSE State.
  | FXSAVE64 = 233
  /// Extract Exponent and Significand.
  | FXTRACT = 234
  /// compute y * log2x.
  | FYL2X = 235
  /// compute y * log2(x+1).
  | FYL2XP1 = 236
  /// GETSEC.
  | GETSEC = 237
  /// Galois Field Affine Transformation Inverse.
  | GF2P8AFFINEINVQB = 238
  /// Galois Field Affine Transformation.
  | GF2P8AFFINEQB = 239
  /// Galois Field Multiply Bytes.
  | GF2P8MULB = 240
  /// Packed Double-FP Horizontal Add.
  | HADDPD = 241
  /// Packed Single-FP Horizontal Add.
  | HADDPS = 242
  /// Halt.
  | HLT = 243
  /// Packed Double-FP Horizontal Subtract.
  | HSUBPD = 244
  /// Packed Single-FP Horizontal Subtract.
  | HSUBPS = 245
  /// Signed Divide.
  | IDIV = 246
  /// Signed Multiply.
  | IMUL = 247
  /// Input from Port.
  | IN = 248
  /// Increment by 1.
  | INC = 249
  /// Increment the shadow stack pointer (SSP).
  | INCSSP = 250
  /// Input from Port to String.
  | INS = 251
  /// Input from Port to String (byte).
  | INSB = 252
  /// Input from Port to String (doubleword).
  | INSD = 253
  /// Insert Scalar Single-Precision Floating-Point Value.
  | INSERTPS = 254
  /// Input from Port to String (word).
  | INSW = 255
  /// Call to Interrupt (Interrupt vector specified by immediate byte).
  | INT = 256
  /// Call to Interrupt (Interrupt 3?trap to debugger).
  | INT3 = 257
  /// Call to Interrupt (InteInterrupt 4?if overflow flag is 1).
  | INTO = 258
  /// Invalidate Internal Caches.
  | INVD = 259
  /// Invalidate Translations Derived from EPT.
  | INVEPT = 260
  /// Invalidate TLB Entries.
  | INVLPG = 261
  /// Invalidate Process-Context Identifier.
  | INVPCID = 262
  /// Invalidate Translations Based on VPID.
  | INVVPID = 263
  /// Return from interrupt.
  | IRET = 264
  /// Interrupt return (32-bit operand size).
  | IRETD = 265
  /// Interrupt return (64-bit operand size).
  | IRETQ = 266
  /// Interrupt return (16-bit operand size).
  | IRETW = 267
  /// Jump if Condition Is Met (Jump short if above, CF = 0 and ZF = 0).
  | JNBE = 268
  | JA = 268
  /// Jump if Condition Is Met (Jump short if below, CF = 1).
  | JC = 269
  | JNAE = 269
  | JB = 269
  /// Jump if Condition Is Met (Jump short if below or equal, CF = 1 or ZF).
  | JNA = 270
  | JBE = 270
  /// Jump if Condition Is Met (Jump short if CX register is 0).
  | JCXZ = 271
  /// Jump if Condition Is Met (Jump short if ECX register is 0).
  | JECXZ = 272
  /// Jump if Condition Is Met (Jump short if RCX register is 0).
  | JRCXZ = 273
  /// Jump if Condition Is Met (Jump short if greater, ZF = 0 and SF = OF).
  | JNLE = 274
  | JG = 274
  /// Jump if Condition Is Met (Jump short if less, SF <> OF).
  | JNGE = 275
  | JL = 275
  /// Jump if Cond Is Met (Jump short if less or equal, ZF = 1 or SF <> OF).
  | JNG = 276
  | JLE = 276
  /// Far jmp.
  | JMPFar = 277
  /// Near jmp.
  | JMPNear = 278
  /// Jump if Condition Is Met (Jump near if not below, CF = 0).
  | JAE = 279
  | JNC = 279
  | JNB = 279
  /// Jump if Condition Is Met (Jump near if not less, SF = OF).
  | JGE = 280
  | JNL = 280
  /// Jump if Condition Is Met (Jump near if not overflow, OF = 0).
  | JNO = 281
  /// Jump if Condition Is Met (Jump near if not parity, PF = 0).
  | JPO = 282
  | JNP = 282
  /// Jump if Condition Is Met (Jump near if not sign, SF = 0).
  | JNS = 283
  /// Jump if Condition Is Met (Jump near if not zero, ZF = 0).
  | JNZ = 284
  | JNE = 284
  /// Jump if Condition Is Met (Jump near if overflow, OF = 1).
  | JO = 285
  /// Jump if Condition Is Met (Jump near if parity, PF = 1).
  | JP = 286
  | JPE = 286
  /// Jump if Condition Is Met (Jump short if sign, SF = 1).
  | JS = 287
  /// Jump if Condition Is Met (Jump short if zero, ZF = 1).
  | JZ = 288
  | JE = 288
  /// Add two 8-bit opmasks.
  | KADDB = 289
  /// Add two 32-bit opmasks.
  | KADDD = 290
  /// Add two 64-bit opmasks.
  | KADDQ = 291
  /// Add two 16-bit opmasks.
  | KADDW = 292
  /// Logical AND two 8-bit opmasks.
  | KANDB = 293
  /// Logical AND two 32-bit opmasks.
  | KANDD = 294
  /// Logical AND NOT two 8-bit opmasks.
  | KANDNB = 295
  /// Logical AND NOT two 32-bit opmasks.
  | KANDND = 296
  /// Logical AND NOT two 64-bit opmasks.
  | KANDNQ = 297
  /// Logical AND NOT two 16-bit opmasks.
  | KANDNW = 298
  /// Logical AND two 64-bit opmasks.
  | KANDQ = 299
  /// Logical AND two 16-bit opmasks.
  | KANDW = 300
  /// Move from or move to opmask register of 8-bit data.
  | KMOVB = 301
  /// Move from or move to opmask register of 32-bit data.
  | KMOVD = 302
  /// Move from or move to opmask register of 64-bit data.
  | KMOVQ = 303
  /// Move from or move to opmask register of 16-bit data.
  | KMOVW = 304
  /// Bitwise NOT of two 8-bit opmasks.
  | KNOTB = 305
  /// Bitwise NOT of two 32-bit opmasks.
  | KNOTD = 306
  /// Bitwise NOT of two 64-bit opmasks.
  | KNOTQ = 307
  /// Bitwise NOT of two 16-bit opmasks.
  | KNOTW = 308
  /// Logical OR two 8-bit opmasks.
  | KORB = 309
  /// Logical OR two 32-bit opmasks.
  | KORD = 310
  /// Logical OR two 64-bit opmasks.
  | KORQ = 311
  /// Update EFLAGS according to the result of bitwise OR of two 8-bit opmasks.
  | KORTESTB = 312
  /// Update EFLAGS according to the result of bitwise OR of two 32-bit opmasks.
  | KORTESTD = 313
  /// Update EFLAGS according to the result of bitwise OR of two 64-bit opmasks.
  | KORTESTQ = 314
  /// Update EFLAGS according to the result of bitwise OR of two 16-bit opmasks.
  | KORTESTW = 315
  /// Logical OR two 16-bit opmasks.
  | KORW = 316
  /// Shift left 8-bitopmask by specified count.
  | KSHIFTLB = 317
  /// Shift left 32-bitopmask by specified count.
  | KSHIFTLD = 318
  /// Shift left 64-bitopmask by specified count.
  | KSHIFTLQ = 319
  /// Shift left 16-bitopmask by specified count.
  | KSHIFTLW = 320
  /// Shift right 8-bit opmask by specified count.
  | KSHIFTRB = 321
  /// Shift right 32-bit opmask by specified count.
  | KSHIFTRD = 322
  /// Shift right 64-bit opmask by specified count.
  | KSHIFTRQ = 323
  /// Shift right 16-bit opmask by specified count.
  | KSHIFTRW = 324
  /// Update EFLAGS according to result of bitwise TEST of two 8-bit opmasks.
  | KTESTB = 325
  /// Update EFLAGS according to result of bitwise TEST of two 32-bit opmasks.
  | KTESTD = 326
  /// Update EFLAGS according to result of bitwise TEST of two 64-bit opmasks.
  | KTESTQ = 327
  /// Update EFLAGS according to result of bitwise TEST of two 16-bit opmasks.
  | KTESTW = 328
  /// Unpack and interleave two 8-bit opmasks into 16-bit mask.
  | KUNPCKBW = 329
  /// Unpack and interleave two 32-bit opmasks into 64-bit mask.
  | KUNPCKDQ = 330
  /// Unpack and interleave two 16-bit opmasks into 32-bit mask.
  | KUNPCKWD = 331
  /// Bitwise logical XNOR of two 8-bit opmasks.
  | KXNORB = 332
  /// Bitwise logical XNOR of two 32-bit opmasks.
  | KXNORD = 333
  /// Bitwise logical XNOR of two 64-bit opmasks.
  | KXNORQ = 334
  /// Bitwise logical XNOR of two 16-bit opmasks.
  | KXNORW = 335
  /// Logical XOR of two 8-bit opmasks.
  | KXORB = 336
  /// Logical XOR of two 32-bit opmasks.
  | KXORD = 337
  /// Logical XOR of two 64-bit opmasks.
  | KXORQ = 338
  /// Logical XOR of two 16-bit opmasks.
  | KXORW = 339
  /// Load Status Flags into AH Register.
  | LAHF = 340
  /// Load Access Rights Byte.
  | LAR = 341
  /// Load Unaligned Integer 128 Bits.
  | LDDQU = 342
  /// Load MXCSR Register.
  | LDMXCSR = 343
  /// Load Far Pointer (DS).
  | LDS = 344
  /// Load Effective Address.
  | LEA = 345
  /// High Level Procedure Exit.
  | LEAVE = 346
  /// Load Far Pointer (ES).
  | LES = 347
  /// Load Fence.
  | LFENCE = 348
  /// Load Far Pointer (FS).
  | LFS = 349
  /// Load GlobalDescriptor Table Register.
  | LGDT = 350
  /// Load Far Pointer (GS).
  | LGS = 351
  /// Load Interrupt Descriptor Table Register.
  | LIDT = 352
  /// Load Local Descriptor Table Register.
  | LLDT = 353
  /// Load Machine Status Word.
  | LMSW = 354
  /// Assert LOCK# Signal Prefix.
  | LOCK = 355
  /// Load String (byte).
  | LODSB = 356
  /// Load String (doubleword).
  | LODSD = 357
  /// Load String (quadword).
  | LODSQ = 358
  /// Load String (word).
  | LODSW = 359
  /// Loop According to ECX Counter (count <> 0).
  | LOOP = 360
  /// Loop According to ECX Counter (count <> 0 and ZF = 1).
  | LOOPE = 361
  /// Loop According to ECX Counter (count <> 0 and ZF = 0).
  | LOOPNE = 362
  /// Load Segment Limit.
  | LSL = 363
  /// Load Far Pointer (SS).
  | LSS = 364
  /// Load Task Register.
  | LTR = 365
  /// the Number of Leading Zero Bits.
  | LZCNT = 366
  /// Store Selected Bytes of Double Quadword.
  | MASKMOVDQU = 367
  /// Store Selected Bytes of Quadword.
  | MASKMOVQ = 368
  /// Return Maximum Packed Double-Precision Floating-Point Values.
  | MAXPD = 369
  /// Return Maximum Packed Single-Precision Floating-Point Values.
  | MAXPS = 370
  /// Return Maximum Scalar Double-Precision Floating-Point Values.
  | MAXSD = 371
  /// Return Maximum Scalar Single-Precision Floating-Point Values.
  | MAXSS = 372
  /// Memory Fence.
  | MFENCE = 373
  /// Return Minimum Packed Double-Precision Floating-Point Values.
  | MINPD = 374
  /// Return Minimum Packed Single-Precision Floating-Point Values.
  | MINPS = 375
  /// Return Minimum Scalar Double-Precision Floating-Point Values.
  | MINSD = 376
  /// Return Minimum Scalar Single-Precision Floating-Point Values.
  | MINSS = 377
  /// Set Up Monitor Address.
  | MONITOR = 378
  /// MOV.
  | MOV = 379
  /// Move Aligned Packed Double-Precision Floating-Point Values.
  | MOVAPD = 380
  /// Move Aligned Packed Single-Precision Floating-Point Values.
  | MOVAPS = 381
  /// Move Data After Swapping Bytes.
  | MOVBE = 382
  /// Move Doubleword.
  | MOVD = 383
  /// Move One Double-FP and Duplicate.
  | MOVDDUP = 384
  /// Move Quadword from XMM to MMX Technology Register.
  | MOVDQ2Q = 385
  /// Move Aligned Double Quadword.
  | MOVDQA = 386
  /// Move Unaligned Double Quadword.
  | MOVDQU = 387
  /// Move Packed Single-Precision Floating-Point Values High to Low.
  | MOVHLPS = 388
  /// Move High Packed Double-Precision Floating-Point Value.
  | MOVHPD = 389
  /// Move High Packed Single-Precision Floating-Point Values.
  | MOVHPS = 390
  /// Move Packed Single-Precision Floating-Point Values Low to High.
  | MOVLHPS = 391
  /// Move Low Packed Double-Precision Floating-Point Value.
  | MOVLPD = 392
  /// Move Low Packed Single-Precision Floating-Point Values.
  | MOVLPS = 393
  /// Extract Packed Double-Precision Floating-Point Sign Mask.
  | MOVMSKPD = 394
  /// Extract Packed Single-Precision Floating-Point Sign Mask.
  | MOVMSKPS = 395
  /// Load Double Quadword Non-Temporal Aligned Hint.
  | MOVNTDQ = 396
  /// Load Double Quadword Non-Temporal Aligned Hint.
  | MOVNTDQA = 397
  /// Store Doubleword Using Non-Temporal Hint.
  | MOVNTI = 398
  /// Store Packed Double-Precision FP Values Using Non-Temporal Hint.
  | MOVNTPD = 399
  /// Store Packed Single-Precision FP Values Using Non-Temporal Hint.
  | MOVNTPS = 400
  /// Store of Quadword Using Non-Temporal Hint.
  | MOVNTQ = 401
  /// Move Quadword.
  | MOVQ = 402
  /// Move Quadword from MMX Technology to XMM Register.
  | MOVQ2DQ = 403
  /// Move Data from String to String (byte).
  | MOVSB = 404
  /// Move Data from String to String (doubleword).
  | MOVSD = 405
  /// Move Packed Single-FP High and Duplicate.
  | MOVSHDUP = 406
  /// Move Packed Single-FP Low and Duplicate.
  | MOVSLDUP = 407
  /// Move Data from String to String (quadword).
  | MOVSQ = 408
  /// Move Scalar Single-Precision Floating-Point Values.
  | MOVSS = 409
  /// Move Data from String to String (word).
  | MOVSW = 410
  /// Move with Sign-Extension.
  | MOVSX = 411
  /// Move with Sign-Extension (doubleword to quadword).
  | MOVSXD = 412
  /// Move Unaligned Packed Double-Precision Floating-Point Values.
  | MOVUPD = 413
  /// Move Unaligned Packed Single-Precision Floating-Point Values.
  | MOVUPS = 414
  /// Move with Zero-Extend.
  | MOVZX = 415
  /// Compute Multiple Packed Sums of Absolute Difference.
  | MPSADBW = 416
  /// Unsigned Multiply.
  | MUL = 417
  /// Multiply Packed Double-Precision Floating-Point Values.
  | MULPD = 418
  /// Multiply Packed Single-Precision Floating-Point Values.
  | MULPS = 419
  /// Multiply Scalar Double-Precision Floating-Point Values.
  | MULSD = 420
  /// Multiply Scalar Single-Precision Floating-Point Values.
  | MULSS = 421
  /// Unsigned multiply without affecting arithmetic flags.
  | MULX = 422
  /// Monitor Wait.
  | MWAIT = 423
  /// Two's Complement Negation.
  | NEG = 424
  /// No Operation.
  | NOP = 425
  /// One's Complement Negation.
  | NOT = 426
  /// Logical Inclusive OR.
  | OR = 427
  /// Bitwise Logical OR of Double-Precision Floating-Point Values.
  | ORPD = 428
  /// Bitwise Logical OR of Single-Precision Floating-Point Values.
  | ORPS = 429
  /// Output to Port.
  | OUT = 430
  /// Output String to Port.
  | OUTS = 431
  /// Output String to Port (byte).
  | OUTSB = 432
  /// Output String to Port (doubleword).
  | OUTSD = 433
  /// Output String to Port (word).
  | OUTSW = 434
  /// Computes the absolute value of each signed byte data element.
  | PABSB = 435
  /// Computes the absolute value of each signed 32-bit data element.
  | PABSD = 436
  /// Computes the absolute value of each signed 16-bit data element.
  | PABSW = 437
  /// Pack with Signed Saturation.
  | PACKSSDW = 438
  /// Pack with Signed Saturation.
  | PACKSSWB = 439
  /// Pack with Unsigned Saturation.
  | PACKUSDW = 440
  /// Pack with Unsigned Saturation.
  | PACKUSWB = 441
  /// Add Packed byte Integers.
  | PADDB = 442
  /// Add Packed Doubleword Integers.
  | PADDD = 443
  /// Add Packed Quadword Integers.
  | PADDQ = 444
  /// Add Packed Signed Integers with Signed Saturation (byte).
  | PADDSB = 445
  /// Add Packed Signed Integers with Signed Saturation (word).
  | PADDSW = 446
  /// Add Packed Unsigned Integers with Unsigned Saturation (byte).
  | PADDUSB = 447
  /// Add Packed Unsigned Integers with Unsigned Saturation (word).
  | PADDUSW = 448
  /// Add Packed word Integers.
  | PADDW = 449
  /// Packed Align Right.
  | PALIGNR = 450
  /// Logical AND.
  | PAND = 451
  /// Logical AND NOT.
  | PANDN = 452
  /// Spin Loop Hint.
  | PAUSE = 453
  /// Average Packed Integers (byte).
  | PAVGB = 454
  /// Average Packed Integers (word).
  | PAVGW = 455
  /// Variable Blend Packed Bytes.
  | PBLENDVB = 456
  /// Blend Packed Words.
  | PBLENDW = 457
  /// Perform carryless multiplication of two 64-bit numbers.
  | PCLMULQDQ = 458
  /// Compare Packed Data for Equal (byte).
  | PCMPEQB = 459
  /// Compare Packed Data for Equal (doubleword).
  | PCMPEQD = 460
  /// Compare Packed Data for Equal (quadword).
  | PCMPEQQ = 461
  /// Compare packed words for equal.
  | PCMPEQW = 462
  /// Packed Compare Explicit Length Strings, Return Index.
  | PCMPESTRI = 463
  /// Packed Compare Explicit Length Strings, Return Mask.
  | PCMPESTRM = 464
  /// Compare Packed Signed Integers for Greater Than (byte).
  | PCMPGTB = 465
  /// Compare Packed Signed Integers for Greater Than (doubleword).
  | PCMPGTD = 466
  /// Performs logical compare of greater-than on packed integer quadwords.
  | PCMPGTQ = 467
  /// Compare Packed Signed Integers for Greater Than (word).
  | PCMPGTW = 468
  /// Packed Compare Implicit Length Strings, Return Index.
  | PCMPISTRI = 469
  /// Packed Compare Implicit Length Strings, Return Mask.
  | PCMPISTRM = 470
  /// Parallel deposit of bits using a mask.
  | PDEP = 471
  /// Parallel extraction of bits using a mask.
  | PEXT = 472
  /// Extract Byte.
  | PEXTRB = 473
  /// Extract Dword.
  | PEXTRD = 474
  /// Extract Qword.
  | PEXTRQ = 475
  /// Extract Word.
  | PEXTRW = 476
  /// Packed Horizontal Add.
  | PHADDD = 477
  /// Packed Horizontal Add and Saturate.
  | PHADDSW = 478
  /// Packed Horizontal Add.
  | PHADDW = 479
  /// Packed Horizontal Word Minimum.
  | PHMINPOSUW = 480
  /// Packed Horizontal Subtract.
  | PHSUBD = 481
  /// Packed Horizontal Subtract and Saturate.
  | PHSUBSW = 482
  /// Packed Horizontal Subtract.
  | PHSUBW = 483
  /// Insert Byte.
  | PINSRB = 484
  /// Insert a dword value from 32-bit register or memory into an XMM register.
  | PINSRD = 485
  /// Insert a qword value from 64-bit register or memory into an XMM register.
  | PINSRQ = 486
  /// Insert Word.
  | PINSRW = 487
  /// Multiply and Add Packed Signed and Unsigned Bytes.
  | PMADDUBSW = 488
  /// Multiply and Add Packed Integers.
  | PMADDWD = 489
  /// Compare packed signed byte integers.
  | PMAXSB = 490
  /// Compare packed signed dword integers.
  | PMAXSD = 491
  /// Maximum of Packed Signed Word Integers.
  | PMAXSW = 492
  /// Maximum of Packed Unsigned Byte Integers.
  | PMAXUB = 493
  /// Compare packed unsigned dword integers.
  | PMAXUD = 494
  /// Compare packed unsigned word integers.
  | PMAXUW = 495
  /// Minimum of Packed Signed Byte Integers.
  | PMINSB = 496
  /// Compare packed signed dword integers.
  | PMINSD = 497
  /// Minimum of Packed Signed Word Integers.
  | PMINSW = 498
  /// Minimum of Packed Unsigned Byte Integers.
  | PMINUB = 499
  /// Minimum of Packed Dword Integers.
  | PMINUD = 500
  /// Compare packed unsigned word integers.
  | PMINUW = 501
  /// Move Byte Mask.
  | PMOVMSKB = 502
  /// Packed Move with Sign Extend.
  | PMOVSXBD = 503
  /// Packed Move with Sign Extend.
  | PMOVSXBQ = 504
  /// Packed Move with Sign Extend.
  | PMOVSXBW = 505
  /// Packed Move with Sign Extend.
  | PMOVSXDQ = 506
  /// Packed Move with Sign Extend.
  | PMOVSXWD = 507
  /// Packed Move with Sign Extend.
  | PMOVSXWQ = 508
  /// Packed Move with Zero Extend.
  | PMOVZXBD = 509
  /// Packed Move with Zero Extend.
  | PMOVZXBQ = 510
  /// Packed Move with Zero Extend.
  | PMOVZXBW = 511
  /// Packed Move with Zero Extend.
  | PMOVZXDQ = 512
  /// Packed Move with Zero Extend.
  | PMOVZXWD = 513
  /// Packed Move with Zero Extend.
  | PMOVZXWQ = 514
  /// Multiply Packed Doubleword Integers.
  | PMULDQ = 515
  /// Packed Multiply High with Round and Scale.
  | PMULHRSW = 516
  /// Multiply Packed Unsigned Integers and Store High Result.
  | PMULHUW = 517
  /// Multiply Packed Signed Integers and Store High Result.
  | PMULHW = 518
  /// Multiply Packed Integers and Store Low Result.
  | PMULLD = 519
  /// Multiply Packed Signed Integers and Store Low Result.
  | PMULLW = 520
  /// Multiply Packed Unsigned Doubleword Integers.
  | PMULUDQ = 521
  /// Pop a Value from the Stack.
  | POP = 522
  /// Pop All General-Purpose Registers (word).
  | POPA = 523
  /// Pop All General-Purpose Registers (doubleword).
  | POPAD = 524
  /// Return the Count of Number of Bits Set to 1.
  | POPCNT = 525
  /// Pop Stack into EFLAGS Register (lower 16bits EFLAGS).
  | POPF = 526
  /// Pop Stack into EFLAGS Register (EFLAGS).
  | POPFD = 527
  /// Pop Stack into EFLAGS Register (RFLAGS).
  | POPFQ = 528
  /// Bitwise Logical OR.
  | POR = 529
  /// Prefetch Data Into Caches (using NTA hint).
  | PREFETCHNTA = 530
  /// Prefetch Data Into Caches (using T0 hint).
  | PREFETCHT0 = 531
  /// Prefetch Data Into Caches (using T1 hint).
  | PREFETCHT1 = 532
  /// Prefetch Data Into Caches (using T2 hint).
  | PREFETCHT2 = 533
  /// Prefetch Data into Caches in Anticipation of a Write.
  | PREFETCHW = 534
  /// Prefetch Vector Data Into Caches with Intent to Write and T1 Hint.
  | PREFETCHWT1 = 535
  /// Compute Sum of Absolute Differences.
  | PSADBW = 536
  /// Packed Shuffle Bytes.
  | PSHUFB = 537
  /// Shuffle Packed Doublewords.
  | PSHUFD = 538
  /// Shuffle Packed High Words.
  | PSHUFHW = 539
  /// Shuffle Packed Low Words.
  | PSHUFLW = 540
  /// Shuffle Packed Words.
  | PSHUFW = 541
  /// Packed Sign Byte.
  | PSIGNB = 542
  /// Packed Sign Doubleword.
  | PSIGND = 543
  /// Packed Sign Word.
  | PSIGNW = 544
  /// Shift Packed Data Left Logical (doubleword).
  | PSLLD = 545
  /// Shift Double Quadword Left Logical.
  | PSLLDQ = 546
  /// Shift Packed Data Left Logical (quadword).
  | PSLLQ = 547
  /// Shift Packed Data Left Logical (word).
  | PSLLW = 548
  /// Shift Packed Data Right Arithmetic (doubleword).
  | PSRAD = 549
  /// Shift Packed Data Right Arithmetic (word).
  | PSRAW = 550
  /// Shift Packed Data Right Logical (doubleword).
  | PSRLD = 551
  /// Shift Double Quadword Right Logical.
  | PSRLDQ = 552
  /// Shift Packed Data Right Logical (quadword).
  | PSRLQ = 553
  /// Shift Packed Data Right Logical (word).
  | PSRLW = 554
  /// Subtract Packed Integers (byte).
  | PSUBB = 555
  /// Subtract Packed Integers (doubleword).
  | PSUBD = 556
  /// Subtract Packed Integers (quadword).
  | PSUBQ = 557
  /// Subtract Packed Signed Integers with Signed Saturation (byte).
  | PSUBSB = 558
  /// Subtract Packed Signed Integers with Signed Saturation (word).
  | PSUBSW = 559
  /// Subtract Packed Unsigned Integers with Unsigned Saturation (byte).
  | PSUBUSB = 560
  /// Subtract Packed Unsigned Integers with Unsigned Saturation (word).
  | PSUBUSW = 561
  /// Subtract Packed Integers (word).
  | PSUBW = 562
  /// Logical Compare.
  | PTEST = 563
  /// Unpack High Data.
  | PUNPCKHBW = 564
  /// Unpack High Data.
  | PUNPCKHDQ = 565
  /// Unpack High Data.
  | PUNPCKHQDQ = 566
  /// Unpack High Data.
  | PUNPCKHWD = 567
  /// Unpack Low Data.
  | PUNPCKLBW = 568
  /// Unpack Low Data.
  | PUNPCKLDQ = 569
  /// Unpack Low Data.
  | PUNPCKLQDQ = 570
  /// Unpack Low Data.
  | PUNPCKLWD = 571
  /// Push Word, Doubleword or Quadword Onto the Stack.
  | PUSH = 572
  /// Push All General-Purpose Registers (word).
  | PUSHA = 573
  /// Push All General-Purpose Registers (doubleword).
  | PUSHAD = 574
  /// Push EFLAGS Register onto the Stack (16bits of EFLAGS).
  | PUSHF = 575
  /// Push EFLAGS Register onto the Stack (EFLAGS).
  | PUSHFD = 576
  /// Push EFLAGS Register onto the Stack (RFLAGS).
  | PUSHFQ = 577
  /// Logical Exclusive OR.
  | PXOR = 578
  /// Rotate x bits (CF, r/m(x)) left once.
  | RCL = 579
  /// Compute reciprocals of packed single-precision floating-point values.
  | RCPPS = 580
  /// Compute reciprocal of scalar single-precision floating-point values.
  | RCPSS = 581
  /// Rotate x bits (CF, r/m(x)) right once.
  | RCR = 582
  /// Read FS Segment Base.
  | RDFSBASE = 583
  /// Read GS Segment Base.
  | RDGSBASE = 584
  /// Read from Model Specific Register.
  | RDMSR = 585
  /// Read Protection Key Rights for User Pages.
  | RDPKRU = 586
  /// Read Performance-Monitoring Counters.
  | RDPMC = 587
  /// Read Random Number.
  | RDRAND = 588
  /// Read Random SEED.
  | RDSEED = 589
  /// Read shadow stack point (SSP).
  | RDSSP = 590
  /// Read Time-Stamp Counter.
  | RDTSC = 591
  /// Read Time-Stamp Counter and Processor ID.
  | RDTSCP = 592
  /// Repeat while ECX not zero.
  | REP = 593
  /// Repeat while equal/Repeat while zero.
  | REPE = 594
  /// Repeat while not equal/Repeat while not zero.
  | REPNE = 595
  /// Repeat while not equal/Repeat while not zero.
  | REPNZ = 596
  /// Repeat while equal/Repeat while zero.
  | REPZ = 597
  /// Far return.
  | RETFar = 598
  /// Far return w/ immediate.
  | RETFarImm = 599
  /// Near return.
  | RETNear = 600
  /// Near return w/ immediate .
  | RETNearImm = 601
  /// Rotate x bits r/m(x) left once.
  | ROL = 602
  /// Rotate x bits r/m(x) right once.
  | ROR = 603
  /// Rotate right without affecting arithmetic flags.
  | RORX = 604
  /// Round Packed Double Precision Floating-Point Values.
  | ROUNDPD = 605
  /// Round Packed Single Precision Floating-Point Values.
  | ROUNDPS = 606
  /// Round Scalar Double Precision Floating-Point Values.
  | ROUNDSD = 607
  /// Round Scalar Single Precision Floating-Point Values.
  | ROUNDSS = 608
  /// Resume from System Management Mode.
  | RSM = 609
  /// Compute reciprocals of square roots of packed single-precision FP values.
  | RSQRTPS = 610
  /// Compute reciprocal of square root of scalar single-precision FP values.
  | RSQRTSS = 611
  /// Restore a shadow stack pointer (SSP).
  | RSTORSSP = 612
  /// Store AH into Flags.
  | SAHF = 613
  /// Shift.
  | SAR = 614
  /// Shift arithmetic right.
  | SARX = 615
  /// Save previous shadow stack pointer (SSP).
  | SAVEPREVSSP = 616
  /// Integer Subtraction with Borrow.
  | SBB = 617
  /// Scan String (byte).
  | SCASB = 618
  /// Scan String (doubleword).
  | SCASD = 619
  /// Scan String (quadword).
  | SCASQ = 620
  /// Scan String (word).
  | SCASW = 621
  /// Set byte if above (CF = 0 and ZF = 0).
  | SETA = 622
  /// Set byte if below (CF = 1).
  | SETB = 623
  /// Set byte if below or equal (CF = 1 or ZF = 1).
  | SETBE = 624
  /// Set byte if greater (ZF = 0 and SF = OF).
  | SETG = 625
  /// Set byte if less (SF <> OF).
  | SETL = 626
  /// Set byte if less or equal (ZF = 1 or SF <> OF).
  | SETLE = 627
  /// Set byte if not below (CF = 0).
  | SETNB = 628
  /// Set byte if not less (SF = OF).
  | SETNL = 629
  /// Set byte if not overflow (OF = 0).
  | SETNO = 630
  /// Set byte if not parity (PF = 0).
  | SETNP = 631
  /// Set byte if not sign (SF = 0).
  | SETNS = 632
  /// Set byte if not zero (ZF = 0).
  | SETNZ = 633
  /// Set byte if overflow (OF = 1).
  | SETO = 634
  /// Set byte if parity (PF = 1).
  | SETP = 635
  /// Set byte if sign (SF = 1).
  | SETS = 636
  /// Set busy bit in a supervisor shadow stack token.
  | SETSSBSY = 637
  /// Set byte if sign (ZF = 1).
  | SETZ = 638
  /// Store Fence.
  | SFENCE = 639
  /// Store Global Descriptor Table Register.
  | SGDT = 640
  /// Perform an Intermediate Calculation for the Next Four SHA1 Message Dwords.
  | SHA1MSG1 = 641
  /// Perform a Final Calculation for the Next Four SHA1 Message Dwords.
  | SHA1MSG2 = 642
  /// Calculate SHA1 state E after four rounds.
  | SHA1NEXTE = 643
  /// Perform four rounds of SHA1 operations.
  | SHA1RNDS4 = 644
  /// Perform an intermediate calculation for the next 4 SHA256 message dwords.
  | SHA256MSG1 = 645
  /// Perform the final calculation for the next four SHA256 message dwords.
  | SHA256MSG2 = 646
  /// Perform two rounds of SHA256 operations.
  | SHA256RNDS2 = 647
  /// Shift.
  | SHL = 648
  /// Double Precision Shift Left.
  | SHLD = 649
  /// Shift logic left.
  | SHLX = 650
  /// Shift.
  | SHR = 651
  /// Double Precision Shift Right.
  | SHRD = 652
  /// Shift logic right.
  | SHRX = 653
  /// Shuffle Packed Double-Precision Floating-Point Values.
  | SHUFPD = 654
  /// Shuffle Packed Single-Precision Floating-Point Values.
  | SHUFPS = 655
  /// Store Interrupt Descriptor Table Register.
  | SIDT = 656
  /// Store Local Descriptor Table Register.
  | SLDT = 657
  /// Store Machine Status Word.
  | SMSW = 658
  /// Compute packed square roots of packed double-precision FP values.
  | SQRTPD = 659
  /// Compute square roots of packed single-precision floating-point values.
  | SQRTPS = 660
  /// Compute scalar square root of scalar double-precision FP values.
  | SQRTSD = 661
  /// Compute square root of scalar single-precision floating-point values.
  | SQRTSS = 662
  /// Set AC Flag in EFLAGS Register.
  | STAC = 663
  /// Set Carry Flag.
  | STC = 664
  /// Set Direction Flag.
  | STD = 665
  /// Set Interrupt Flag.
  | STI = 666
  /// Store MXCSR Register State.
  | STMXCSR = 667
  /// Store String (store AL).
  | STOSB = 668
  /// Store String (store EAX).
  | STOSD = 669
  /// Store String (store RAX).
  | STOSQ = 670
  /// Store String (store AX).
  | STOSW = 671
  /// Store Task Register.
  | STR = 672
  /// Subtract.
  | SUB = 673
  /// Subtract Packed Double-Precision Floating-Point Values.
  | SUBPD = 674
  /// Subtract Packed Single-Precision Floating-Point Values.
  | SUBPS = 675
  /// Subtract Scalar Double-Precision Floating-Point Values.
  | SUBSD = 676
  /// Subtract Scalar Single-Precision Floating-Point Values.
  | SUBSS = 677
  /// Swap GS Base Register.
  | SWAPGS = 678
  /// Fast System Call.
  | SYSCALL = 679
  /// Fast System Call.
  | SYSENTER = 680
  /// Fast Return from Fast System Call.
  | SYSEXIT = 681
  /// Return From Fast System Call.
  | SYSRET = 682
  /// Logical Compare.
  | TEST = 683
  /// Count the Number of Trailing Zero Bits.
  | TZCNT = 684
  /// Unordered Compare Scalar Double-Precision FP Values and Set EFLAGS.
  | UCOMISD = 685
  /// Unordered Compare Scalar Single-Precision FPValues and Set EFLAGS.
  | UCOMISS = 686
  /// Undefined instruction.
  | UD = 687
  /// Undefined Instruction (Raise invalid opcode exception).
  | UD2 = 688
  /// Unpack and Interleave High Packed Double-Precision Floating-Point Values.
  | UNPCKHPD = 689
  /// Unpack and Interleave High Packed Single-Precision Floating-Point Values.
  | UNPCKHPS = 690
  /// Unpack and Interleave Low Packed Double-Precision Floating-Point Values.
  | UNPCKLPD = 691
  /// Unpack and Interleave Low Packed Single-Precision Floating-Point Values.
  | UNPCKLPS = 692
  /// Add Packed Double-Precision Floating-Point Values.
  | VADDPD = 693
  /// Add Packed Double-Precision Floating-Point Values.
  | VADDPS = 694
  /// Add Scalar Double-Precision Floating-Point Values.
  | VADDSD = 695
  /// Add Scalar Single-Precision Floating-Point Values.
  | VADDSS = 696
  /// Perform dword alignment of two concatenated source vectors.
  | VALIGND = 697
  /// Perform qword alignment of two concatenated source vectors.
  | VALIGNQ = 698
  /// Bitwise Logical AND of Packed Double-Precision Floating-Point Values.
  | VANDNPD = 699
  /// Bitwise Logical AND of Packed Single-Precision Floating-Point Values.
  | VANDNPS = 700
  /// Bitwise Logical AND NOT of Packed Double-Precision Floating-Point Values.
  | VANDPD = 701
  /// Bitwise Logical AND NOT of Packed Single-Precision Floating-Point Values.
  | VANDPS = 702
  /// Replace the VBLENDVPD instructions (using opmask as select control).
  | VBLENDMPD = 703
  /// Replace the VBLENDVPS instructions (using opmask as select control).
  | VBLENDMPS = 704
  /// Broadcast 128 bits of int data in mem to low and high 128-bits in ymm1.
  | VBROADCASTI128 = 705
  /// Broadcast Floating-Point Data.
  | VBROADCASTSS = 706
  /// Compare Scalar Ordered Double-Precision FP Values and Set EFLAGS.
  | VCOMISD = 707
  /// Compare Scalar Ordered Single-Precision FP Values and Set EFLAGS.
  | VCOMISS = 708
  /// Compress packed DP elements of a vector.
  | VCOMPRESSPD = 709
  /// Compress packed SP elements of a vector.
  | VCOMPRESSPS = 710
  /// Convert Packed Double-Precision FP Values to Packed Quadword Integers.
  | VCVTPD2QQ = 711
  /// Convert Packed DP FP Values to Packed Unsigned DWord Integers.
  | VCVTPD2UDQ = 712
  /// Convert Packed DP FP Values to Packed Unsigned QWord Integers.
  | VCVTPD2UQQ = 713
  /// Convert 16-bit FP values to Single-Precision FP values.
  | VCVTPH2PS = 714
  /// Convert Single-Precision FP value to 16-bit FP value.
  | VCVTPS2PH = 715
  /// Convert Packed SP FP Values to Packed Signed QWord Int Values.
  | VCVTPS2QQ = 716
  /// Convert Packed SP FP Values to Packed Unsigned DWord Int Values.
  | VCVTPS2UDQ = 717
  /// Convert Packed SP FP Values to Packed Unsigned QWord Int Values.
  | VCVTPS2UQQ = 718
  /// Convert Packed Quadword Integers to Packed Double-Precision FP Values.
  | VCVTQQ2PD = 719
  /// Convert Packed Quadword Integers to Packed Single-Precision FP Values.
  | VCVTQQ2PS = 720
  /// Convert Scalar Double-Precision FP Value to Integer.
  | VCVTSD2SI = 721
  /// Convert Scalar Double-Precision FP Val to Scalar Single-Precision FP Val.
  | VCVTSD2SS = 722
  /// Convert Scalar Double-Precision FP Value to Unsigned Doubleword Integer.
  | VCVTSD2USI = 723
  /// Convert Dword Integer to Scalar Double-Precision FP Value.
  | VCVTSI2SD = 724
  /// Convert Dword Integer to Scalar Single-Precision FP Value.
  | VCVTSI2SS = 725
  /// Convert Scalar Single-Precision FP Val to Scalar Double-Precision FP Val.
  | VCVTSS2SD = 726
  /// Convert Scalar Single-Precision FP Value to Dword Integer.
  | VCVTSS2SI = 727
  /// Convert Scalar Single-Precision FP Value to Unsigned Doubleword Integer.
  | VCVTSS2USI = 728
  /// Convert with Truncation Packed DP FP Values to Packed QWord Integers.
  | VCVTTPD2QQ = 729
  /// Convert with Truncation Packed DP FP Values to Packed Unsigned DWord Int.
  | VCVTTPD2UDQ = 730
  /// Convert with Truncation Packed DP FP Values to Packed Unsigned QWord Int.
  | VCVTTPD2UQQ = 731
  /// Convert with Truncation Packed SP FP Values to Packed Signed QWord Int.
  | VCVTTPS2QQ = 732
  /// Convert with Truncation Packed SP FP Values to Packed Unsigned DWord Int.
  | VCVTTPS2UDQ = 733
  /// Convert with Truncation Packed SP FP Values to Packed Unsigned QWord Int.
  | VCVTTPS2UQQ = 734
  /// Convert with Truncation Scalar Double-Precision FP Value to Signed.
  | VCVTTSD2SI = 735
  /// Convert with Truncation Scalar DP FP Value to Unsigned Integer.
  | VCVTTSD2USI = 736
  /// Convert with Truncation Scalar Single-Precision FP Value to Dword Integer.
  | VCVTTSS2SI = 737
  /// Convert with Truncation Scalar Single-Precision FP Value to Unsigned Int.
  | VCVTTSS2USI = 738
  /// Convert Packed Unsigned DWord Integers to Packed DP FP Values.
  | VCVTUDQ2PD = 739
  /// Convert Packed Unsigned DWord Integers to Packed SP FP Values.
  | VCVTUDQ2PS = 740
  /// Convert Packed Unsigned QWord Integers to Packed DP FP Values.
  | VCVTUQQ2PD = 741
  /// Convert Packed Unsigned QWord Integers to Packed SP FP Values.
  | VCVTUQQ2PS = 742
  /// Convert an unsigned integer to the low DP FP elem and merge to a vector.
  | VCVTUSI2USD = 743
  /// Convert an unsigned integer to the low SP FP elem and merge to a vector.
  | VCVTUSI2USS = 744
  /// Double Block Packed Sum-Absolute-Differences (SAD) on Unsigned Bytes.
  | VDBPSADBW = 745
  /// Divide Packed Double-Precision Floating-Point Values.
  | VDIVPD = 746
  /// Divide Packed Single-Precision Floating-Point Values.
  | VDIVPS = 747
  /// Divide Scalar Double-Precision Floating-Point Values.
  | VDIVSD = 748
  /// Divide Scalar Single-Precision Floating-Point Values.
  | VDIVSS = 749
  /// Verify a Segment for Reading.
  | VERR = 750
  /// Verify a Segment for Writing.
  | VERW = 751
  /// Compute approximate base-2 exponential of packed DP FP elems of a vector.
  | VEXP2PD = 752
  /// Compute approximate base-2 exponential of packed SP FP elems of a vector.
  | VEXP2PS = 753
  /// Compute approximate base-2 exponential of the low DP FP elem of a vector.
  | VEXP2SD = 754
  /// Compute approximate base-2 exponential of the low SP FP elem of a vector.
  | VEXP2SS = 755
  /// Load Sparse Packed Double-Precision FP Values from Dense Memory.
  | VEXPANDPD = 756
  /// Load Sparse Packed Single-Precision FP Values from Dense Memory.
  | VEXPANDPS = 757
  /// Extract a vector from a full-length vector with 32-bit granular update.
  | VEXTRACTF32X4 = 758
  /// Extract a vector from a full-length vector with 64-bit granular update.
  | VEXTRACTF64X2 = 759
  /// Extract a vector from a full-length vector with 64-bit granular update.
  | VEXTRACTF64X4 = 760
  /// Extract a vector from a full-length vector with 32-bit granular update.
  | VEXTRACTI32X4 = 761
  /// Extract a vector from a full-length vector with 64-bit granular update.
  | VEXTRACTI64X2 = 762
  /// Extract a vector from a full-length vector with 64-bit granular update.
  | VEXTRACTI64X4 = 763
  /// Fix Up Special Packed Float64 Values.
  | VFIXUPIMMPD = 764
  /// Fix Up Special Packed Float32 Values.
  | VFIXUPIMMPS = 765
  /// Fix Up Special Scalar Float64 Value.
  | VFIXUPIMMSD = 766
  /// Fix Up Special Scalar Float32 Value.
  | VFIXUPIMMSS = 767
  /// Fused Multiply-Add of Scalar Double-Precision Floating-Point Values.
  | VFMADD132SD = 768
<<<<<<< HEAD
  /// Fused Multiply-Add of Scalar Single-Precision Floating-Point Values.
  | VFMADD132SS = 769
  /// Fused Multiply-Add of Scalar Double-Precision Floating-Point Values.
  | VFMADD213SD = 770
  /// Fused Multiply-Add of Scalar Single-Precision Floating-Point Values.
  | VFMADD213SS = 771
  /// Fused Multiply-Add of Scalar Double-Precision Floating-Point Values.
  | VFMADD231SD = 772
  /// Fused Multiply-Add of Scalar Single-Precision Floating-Point Values.
  | VFMADD231SS = 773
  /// Tests Types Of a Packed Float64 Values.
  | VFPCLASSPD = 774
  /// Tests Types Of a Packed Float32 Values.
  | VFPCLASSPS = 775
  /// Tests Types Of a Scalar Float64 Values.
  | VFPCLASSSD = 776
  /// Tests Types Of a Scalar Float32 Values.
  | VFPCLASSSS = 777
  /// Convert Exponents of Packed DP FP Values to DP FP Values.
  | VGETEXPPD = 778
  /// Convert Exponents of Packed SP FP Values to SP FP Values.
  | VGETEXPPS = 779
  /// Convert Exponents of Scalar DP FP Values to DP FP Value.
  | VGETEXPSD = 780
  /// Convert Exponents of Scalar SP FP Values to SP FP Value.
  | VGETEXPSS = 781
  /// Extract Float64 Vector of Normalized Mantissas from Float64 Vector.
  | VGETMANTPD = 782
  /// Extract Float32 Vector of Normalized Mantissas from Float32 Vector.
  | VGETMANTPS = 783
  /// Extract Float64 of Normalized Mantissas from Float64 Scalar.
  | VGETMANTSD = 784
  /// Extract Float32 Vector of Normalized Mantissa from Float32 Vector.
  | VGETMANTSS = 785
  /// Insert Packed Floating-Point Values.
  | VINSERTF32X4 = 786
  /// Insert Packed Floating-Point Values.
  | VINSERTF64X2 = 787
  /// Insert Packed Floating-Point Values.
  | VINSERTF64X4 = 788
  /// Insert Packed Integer Values.
  | VINSERTI128 = 789
  /// Insert Packed Floating-Point Values.
  | VINSERTI64X2 = 790
  /// Load Unaligned Integer 128 Bits.
  | VLDDQU = 791
  /// Call to VM Monitor.
  | VMCALL = 792
  /// Clear Virtual-Machine Control Structure.
  | VMCLEAR = 793
  /// Invoke VM function.
  | VMFUNC = 794
  /// Launch Virtual Machine.
  | VMLAUNCH = 795
  /// Move Aligned Packed Double-Precision Floating-Point Values.
  | VMOVAPD = 796
  /// Move Aligned Packed Single-Precision Floating-Point Values.
  | VMOVAPS = 797
  /// Move Doubleword.
  | VMOVD = 798
  /// Move One Double-FP and Duplicate.
  | VMOVDDUP = 799
  /// Move Aligned Double Quadword.
  | VMOVDQA = 800
  /// Move Aligned Double Quadword.
  | VMOVDQA32 = 801
  /// Move Aligned Double Quadword.
  | VMOVDQA64 = 802
  /// Move Unaligned Double Quadword.
  | VMOVDQU = 803
  /// VMOVDQU with 16-bit granular conditional update.
  | VMOVDQU16 = 804
  /// Move Unaligned Double Quadword.
  | VMOVDQU32 = 805
  /// Move Unaligned Double Quadword.
  | VMOVDQU64 = 806
  /// VMOVDQU with 8-bit granular conditional update.
  | VMOVDQU8 = 807
  /// Move Packed Single-Precision Floating-Point Values High to Low.
  | VMOVHLPS = 808
  /// Move High Packed Double-Precision Floating-Point Value.
  | VMOVHPD = 809
  /// Move High Packed Single-Precision Floating-Point Values.
  | VMOVHPS = 810
  /// Move Packed Single-Precision Floating-Point Values Low to High.
  | VMOVLHPS = 811
  /// Move Low Packed Double-Precision Floating-Point Value.
  | VMOVLPD = 812
  /// Move Low Packed Single-Precision Floating-Point Values.
  | VMOVLPS = 813
  /// Extract Packed Double-Precision Floating-Point Sign Mask.
  | VMOVMSKPD = 814
  /// Extract Packed Single-Precision Floating-Point Sign Mask.
  | VMOVMSKPS = 815
  /// Load Double Quadword Non-Temporal Aligned Hint.
  | VMOVNTDQ = 816
  /// Store Packed Double-Precision FP Values Using Non-Temporal Hint.
  | VMOVNTPD = 817
  /// Store Packed Single-Precision FP Values Using Non-Temporal Hint.
  | VMOVNTPS = 818
  /// Move Quadword.
  | VMOVQ = 819
  /// Move Data from String to String (doubleword).
  | VMOVSD = 820
  /// Move Packed Single-FP High and Duplicate.
  | VMOVSHDUP = 821
  /// Move Packed Single-FP Low and Duplicate.
  | VMOVSLDUP = 822
  /// Move Scalar Single-Precision Floating-Point Values.
  | VMOVSS = 823
  /// Move Unaligned Packed Double-Precision Floating-Point Values.
  | VMOVUPD = 824
  /// Move Unaligned Packed Single-Precision Floating-Point Values.
  | VMOVUPS = 825
  /// Load Pointer to Virtual-Machine Control Structure.
  | VMPTRLD = 826
  /// Store Pointer to Virtual-Machine Control Structure.
  | VMPTRST = 827
  /// Reads a component from the VMCS and stores it into a destination operand.
  | VMREAD = 828
  /// Resume Virtual Machine.
  | VMRESUME = 829
  /// Multiply Packed Double-Precision Floating-Point Values.
  | VMULPD = 830
  /// Multiply Packed Single-Precision Floating-Point Values.
  | VMULPS = 831
  /// Multiply Scalar Double-Precision Floating-Point Values.
  | VMULSD = 832
  /// Multiply Scalar Single-Precision Floating-Point Values.
  | VMULSS = 833
  /// Writes a component to the VMCS from a source operand.
  | VMWRITE = 834
  /// Leave VMX Operation.
  | VMXOFF = 835
  /// Enter VMX Operation.
  | VMXON = 836
  /// Bitwise Logical OR of Double-Precision Floating-Point Values.
  | VORPD = 837
  /// Bitwise Logical OR of Single-Precision Floating-Point Values.
  | VORPS = 838
  /// Packed Absolute Value (byte).
  | VPABSB = 839
  /// Packed Absolute Value (dword).
  | VPABSD = 840
  /// Packed Absolute Value (word).
  | VPABSW = 841
  /// Pack with Signed Saturation.
  | VPACKSSDW = 842
  /// Pack with Signed Saturation.
  | VPACKSSWB = 843
  /// Pack with Unsigned Saturation.
  | VPACKUSDW = 844
  /// Pack with Unsigned Saturation.
  | VPACKUSWB = 845
  /// Add Packed byte Integers.
  | VPADDB = 846
  /// Add Packed Doubleword Integers.
  | VPADDD = 847
  /// Add Packed Quadword Integers.
  | VPADDQ = 848
  /// Add Packed Signed Integers with Signed Saturation (byte).
  | VPADDSB = 849
  /// Add Packed Signed Integers with Signed Saturation (word).
  | VPADDSW = 850
  /// Add Packed Unsigned Integers with Unsigned Saturation (byte).
  | VPADDUSB = 851
  /// Add Packed Unsigned Integers with Unsigned Saturation (word).
  | VPADDUSW = 852
  /// Add Packed word Integers.
  | VPADDW = 853
  /// Packed Align Right.
  | VPALIGNR = 854
  /// Logical AND.
  | VPAND = 855
  /// Logical AND NOT.
  | VPANDN = 856
  /// Average Packed Integers (byte).
  | VPAVGB = 857
  /// Average Packed Integers (word).
  | VPAVGW = 858
  /// Blend Byte/Word Vectors Using an Opmask Control.
  | VPBLENDMB = 859
  /// Blend Int32/Int64 Vectors Using an OpMask Control.
  | VPBLENDMD = 860
  /// Blend qword elements using opmask as select control.
  | VPBLENDMQ = 861
  /// Blend word elements using opmask as select control.
  | VPBLENDMW = 862
  /// Broadcast Integer Data.
  | VPBROADCASTB = 863
  /// Broadcast from general-purpose register to vector register.
  | VPBROADCASTD = 864
  /// Broadcast Mask to Vector Register.
  | VPBROADCASTM = 865
  /// Broadcast from general-purpose register to vector register.
  | VPBROADCASTQ = 866
  /// Broadcast from general-purpose register to vector register.
  | VPBROADCASTW = 867
  /// Compare packed signed bytes using specified primitive.
  | VPCMPB = 868
  /// Compare packed signed dwords using specified primitive.
  | VPCMPD = 869
  /// Compare Packed Data for Equal (byte).
  | VPCMPEQB = 870
  /// Compare Packed Data for Equal (doubleword).
  | VPCMPEQD = 871
  /// Compare Packed Data for Equal (quadword).
  | VPCMPEQQ = 872
  /// Compare Packed Data for Equal (word).
  | VPCMPEQW = 873
  /// Packed Compare Explicit Length Strings, Return Index.
  | VPCMPESTRI = 874
  /// Packed Compare Explicit Length Strings, Return Mask.
  | VPCMPESTRM = 875
  /// Compare Packed Signed Integers for Greater Than (byte).
  | VPCMPGTB = 876
  /// Compare Packed Signed Integers for Greater Than (doubleword).
  | VPCMPGTD = 877
  /// Compare Packed Data for Greater Than (qword).
  | VPCMPGTQ = 878
  /// Compare Packed Signed Integers for Greater Than (word).
  | VPCMPGTW = 879
  /// Packed Compare Implicit Length Strings, Return Index.
  | VPCMPISTRI = 880
  /// Packed Compare Implicit Length Strings, Return Mask.
  | VPCMPISTRM = 881
  /// Compare packed signed quadwords using specified primitive.
  | VPCMPQ = 882
  /// Compare packed signed words using specified primitive.
  | VPCMPW = 883
  /// Compare packed unsigned bytes using specified primitive.
  | VPCMUB = 884
  /// Compare packed unsigned dwords using specified primitive.
  | VPCMUD = 885
  /// Compare packed unsigned quadwords using specified primitive.
  | VPCMUQ = 886
  /// Compare packed unsigned words using specified primitive.
  | VPCMUW = 887
  /// Store Sparse Packed Doubleword Integer Values into Dense Memory/Register.
  | VPCOMPRESSD = 888
  /// Store Sparse Packed Quadword Integer Values into Dense Memory/Register.
  | VPCOMPRESSQ = 889
  /// Detect conflicts within a vector of packed 32/64-bit integers.
  | VPCONFLICTD = 890
  /// Detect conflicts within a vector of packed 64-bit integers.
  | VPCONFLICTQ = 891
  /// Full Permute of Bytes from Two Tables Overwriting the Index.
  | VPERMI2B = 892
  /// Full permute of two tables of dword elements overwriting the index vector.
  | VPERMI2D = 893
  /// Full permute of two tables of DP elements overwriting the index vector.
  | VPERMI2PD = 894
  /// Full permute of two tables of SP elements overwriting the index vector.
  | VPERMI2PS = 895
  /// Full permute of two tables of qword elements overwriting the index vector.
  | VPERMI2Q = 896
  /// Full Permute From Two Tables Overwriting the Index.
  | VPERMI2W = 897
  /// Full permute of two tables of dword elements overwriting one source table.
  | VPERMT2D = 898
  /// Full permute of two tables of DP elements overwriting one source table.
  | VPERMT2PD = 899
  /// Full permute of two tables of SP elements overwriting one source table.
  | VPERMT2PS = 900
  /// Full permute of two tables of qword elements overwriting one source table.
  | VPERMT2Q = 901
  /// Permute packed word elements.
  | VPERMW = 902
  /// Load Sparse Packed Doubleword Integer Values from Dense Memory / Register.
  | VPEXPANDD = 903
  /// Load Sparse Packed Quadword Integer Values from Dense Memory / Register.
  | VPEXPANDQ = 904
  /// Extract Word.
  | VPEXTRW = 905
  /// Packed Horizontal Add (32-bit).
  | VPHADDD = 906
  /// Packed Horizontal Add and Saturate (16-bit).
  | VPHADDSW = 907
  /// Packed Horizontal Add (16-bit).
  | VPHADDW = 908
  /// Packed Horizontal Word Minimum.
  | VPHMINPOSUW = 909
  /// Packed Horizontal Subtract (32-bit).
  | VPHSUBD = 910
  /// Packed Horizontal Subtract and Saturate (16-bit)
  | VPHSUBSW = 911
  /// Packed Horizontal Subtract (16-bit).
  | VPHSUBW = 912
  /// Insert Byte.
  | VPINSRB = 913
  /// Insert Word.
  | VPINSRW = 914
  /// Count the number of leading zero bits of packed dword elements.
  | VPLZCNTD = 915
  /// Count the number of leading zero bits of packed qword elements.
  | VPLZCNTQ = 916
  /// Multiply and Add Packed Integers.
  | VPMADDWD = 917
  /// Maximum of Packed Signed Integers (byte).
  | VPMAXSB = 918
  /// Maximum of Packed Signed Integers (dword).
  | VPMAXSD = 919
  /// Compute maximum of packed signed 64-bit integer elements.
  | VPMAXSQ = 920
  /// Maximum of Packed Signed Word Integers.
  | VPMAXSW = 921
  /// Maximum of Packed Unsigned Byte Integers.
  | VPMAXUB = 922
  /// Maximum of Packed Unsigned Integers (dword).
  | VPMAXUD = 923
  /// Compute maximum of packed unsigned 64-bit integer elements.
  | VPMAXUQ = 924
  /// Maximum of Packed Unsigned Integers (word).
  | VPMAXUW = 925
  /// Minimum of Packed Signed Integers (byte).
  | VPMINSB = 926
  /// Minimum of Packed Signed Integers (dword).
  | VPMINSD = 927
  /// Compute minimum of packed signed 64-bit integer elements.
  | VPMINSQ = 928
  /// Minimum of Packed Signed Word Integers.
  | VPMINSW = 929
  /// Minimum of Packed Unsigned Byte Integers.
  | VPMINUB = 930
  /// Minimum of Packed Dword Integers.
  | VPMINUD = 931
  /// Compute minimum of packed unsigned 64-bit integer elements.
  | VPMINUQ = 932
  /// Minimum of Packed Unsigned Integers (word).
  | VPMINUW = 933
  /// Convert a vector register in 32/64-bit granularity to an opmask register.
  | VPMOVB2D = 934
  /// Convert a Vector Register to a Mask.
  | VPMOVB2M = 935
  /// Down Convert DWord to Byte.
  | VPMOVDB = 936
  /// Down Convert DWord to Word.
  | VPMOVDW = 937
  /// Convert opmask register to vector register in 8-bit granularity.
  | VPMOVM2B = 938
  /// Convert opmask register to vector register in 32-bit granularity.
  | VPMOVM2D = 939
  /// Convert opmask register to vector register in 64-bit granularity.
  | VPMOVM2Q = 940
  /// Convert opmask register to vector register in 16-bit granularity.
  | VPMOVM2W = 941
  /// Move Byte Mask.
  | VPMOVMSKB = 942
  /// Convert a Vector Register to a Mask.
  | VPMOVQ2M = 943
  /// Down Convert QWord to Byte.
  | VPMOVQB = 944
  /// Down Convert QWord to DWord.
  | VPMOVQD = 945
  /// Down Convert QWord to Word.
  | VPMOVQW = 946
  /// Down Convert DWord to Byte.
  | VPMOVSDB = 947
  /// Down Convert DWord to Word.
  | VPMOVSDW = 948
  /// Down Convert QWord to Byte.
  | VPMOVSQB = 949
  /// Down Convert QWord to Dword.
  | VPMOVSQD = 950
  /// Down Convert QWord to Word.
  | VPMOVSQW = 951
  /// Down Convert Word to Byte.
  | VPMOVSWB = 952
  /// Packed Move with Sign Extend (8-bit to 32-bit).
  | VPMOVSXBD = 953
  /// Packed Move with Sign Extend (8-bit to 64-bit).
  | VPMOVSXBQ = 954
  /// Packed Move with Sign Extend (8-bit to 16-bit).
  | VPMOVSXBW = 955
  /// Packed Move with Sign Extend (32-bit to 64-bit).
  | VPMOVSXDQ = 956
  /// Packed Move with Sign Extend (16-bit to 32-bit).
  | VPMOVSXWD = 957
  /// Packed Move with Sign Extend (16-bit to 64-bit).
  | VPMOVSXWQ = 958
  /// Down Convert DWord to Byte.
  | VPMOVUSDB = 959
  /// Down Convert DWord to Word.
  | VPMOVUSDW = 960
  /// Down Convert QWord to Byte.
  | VPMOVUSQB = 961
  /// Down Convert QWord to DWord
  | VPMOVUSQD = 962
  /// Down Convert QWord to Dword.
  | VPMOVUSQW = 963
  /// Down Convert Word to Byte.
  | VPMOVUSWB = 964
  /// Convert a vector register in 16-bit granularity to an opmask register.
  | VPMOVW2M = 965
  /// Down convert word elements in a vector to byte elements using truncation.
  | VPMOVWB = 966
  /// Packed Move with Zero Extend (8-bit to 32-bit).
  | VPMOVZXBD = 967
  /// Packed Move with Zero Extend (8-bit to 64-bit).
  | VPMOVZXBQ = 968
  /// Packed Move with Zero Extend (8-bit to 16-bit).
  | VPMOVZXBW = 969
  /// Packed Move with Zero Extend (32-bit to 64-bit).
  | VPMOVZXDQ = 970
  /// Packed Move with Zero Extend (16-bit to 32-bit).
  | VPMOVZXWD = 971
  /// Packed Move with Zero Extend (16-bit to 64-bit).
  | VPMOVZXWQ = 972
  /// Multiply Packed Doubleword Integers.
  | VPMULDQ = 973
  /// Packed Multiply High with Round and Scale.
  | VPMULHRSW = 974
  /// Multiply Packed Unsigned Integers and Store High Result.
  | VPMULHUW = 975
  /// Multiply Packed Signed Integers and Store High Result.
  | VPMULHW = 976
  /// Multiply Packed Integers and Store Low Result.
  | VPMULLD = 977
  /// Multiply Packed Integers and Store Low Result.
  | VPMULLQ = 978
  /// Multiply Packed Signed Integers and Store Low Result.
  | VPMULLW = 979
  /// Multiply Packed Unsigned Doubleword Integers.
  | VPMULUDQ = 980
  /// Bitwise Logical OR.
  | VPOR = 981
  /// Rotate dword elem left by a constant shift count with conditional update.
  | VPROLD = 982
  /// Rotate qword elem left by a constant shift count with conditional update.
  | VPROLQ = 983
  /// Rotate dword element left by shift counts specified.
  | VPROLVD = 984
  /// Rotate qword element left by shift counts specified.
  | VPROLVQ = 985
  /// Rotate dword element right by a constant shift count.
  | VPRORD = 986
  /// Rotate qword element right by a constant shift count.
  | VPRORQ = 987
  /// Rotate dword element right by shift counts specified.
  | VPRORRD = 988
  /// Rotate qword element right by shift counts specified.
  | VPRORRQ = 989
  /// Compute Sum of Absolute Differences.
  | VPSADBW = 990
  /// Scatter dword elements in a vector to memory using dword indices.
  | VPSCATTERDD = 991
  /// Scatter qword elements in a vector to memory using dword indices.
  | VPSCATTERDQ = 992
  /// Scatter dword elements in a vector to memory using qword indices.
  | VPSCATTERQD = 993
  /// Scatter qword elements in a vector to memory using qword indices.
  | VPSCATTERQQ = 994
  /// Packed Shuffle Bytes.
  | VPSHUFB = 995
  /// Shuffle Packed Doublewords.
  | VPSHUFD = 996
  /// Shuffle Packed High Words.
  | VPSHUFHW = 997
  /// Shuffle Packed Low Words.
  | VPSHUFLW = 998
  /// Packed SIGN (byte).
  | VPSIGNB = 999
  /// Packed SIGN (doubleword).
  | VPSIGND = 1000
  /// Packed SIGN (word).
  | VPSIGNW = 1001
  /// Shift Packed Data Left Logical (doubleword).
  | VPSLLD = 1002
  /// Shift Double Quadword Left Logical.
  | VPSLLDQ = 1003
  /// Shift Packed Data Left Logical (quadword).
  | VPSLLQ = 1004
  /// Variable Bit Shift Left Logical.
  | VPSLLVW = 1005
  /// Shift Packed Data Left Logical (word).
  | VPSLLW = 1006
  /// Shift Packed Data Right Arithmetic (doubleword).
  | VPSRAD = 1007
  /// Shift qwords right by a constant shift count and shifting in sign bits.
  | VPSRAQ = 1008
  /// Shift qwords right by shift counts in a vector and shifting in sign bits.
  | VPSRAVQ = 1009
  /// Variable Bit Shift Right Arithmetic.
  | VPSRAVW = 1010
  /// Shift Packed Data Right Arithmetic (word).
  | VPSRAW = 1011
  /// Shift Packed Data Right Logical (doubleword).
  | VPSRLD = 1012
  /// Shift Double Quadword Right Logical.
  | VPSRLDQ = 1013
  /// Shift Packed Data Right Logical (quadword).
  | VPSRLQ = 1014
  /// Variable Bit Shift Right Logical.
  | VPSRLVW = 1015
  /// Shift Packed Data Right Logical (word).
  | VPSRLW = 1016
  /// Subtract Packed Integers (byte).
  | VPSUBB = 1017
  /// Subtract Packed Integers (doubleword).
  | VPSUBD = 1018
  /// Subtract Packed Integers (quadword).
  | VPSUBQ = 1019
  /// Subtract Packed Signed Integers with Signed Saturation (byte).
  | VPSUBSB = 1020
  /// Subtract Packed Signed Integers with Signed Saturation (word).
  | VPSUBSW = 1021
  /// Subtract Packed Unsigned Integers with Unsigned Saturation (byte).
  | VPSUBUSB = 1022
  /// Subtract Packed Unsigned Integers with Unsigned Saturation (word).
  | VPSUBUSW = 1023
  /// Subtract Packed Integers (word).
  | VPSUBW = 1024
  /// Perform bitwise ternary logic operation of three vectors.
  | VPTERLOGD = 1025
  /// Perform bitwise ternary logic operation of three vectors.
  | VPTERLOGQ = 1026
  /// Logical Compare.
  | VPTEST = 1027
  /// Perform bitwise AND of byte elems of two vecs and write results to opmask.
  | VPTESTMB = 1028
  /// Perform bitwise AND of dword elems of 2-vecs and write results to opmask.
  | VPTESTMD = 1029
  /// Perform bitwise AND of qword elems of 2-vecs and write results to opmask.
  | VPTESTMQ = 1030
  /// Perform bitwise AND of word elems of two vecs and write results to opmask.
  | VPTESTMW = 1031
  /// Perform bitwise NAND of byte elems of 2-vecs and write results to opmask.
  | VPTESTNMB = 1032
  /// Perform bitwise NAND of dword elems of 2-vecs and write results to opmask.
  | VPTESTNMD = 1033
  /// Perform bitwise NAND of qword elems of 2-vecs and write results to opmask.
  | VPTESTNMQ = 1034
  /// Perform bitwise NAND of word elems of 2-vecs and write results to opmask.
  | VPTESTNMW = 1035
  /// Unpack High Data.
  | VPUNPCKHBW = 1036
  /// Unpack High Data.
  | VPUNPCKHDQ = 1037
  /// Unpack High Data.
  | VPUNPCKHQDQ = 1038
  /// Unpack High Data.
  | VPUNPCKHWD = 1039
  /// Unpack Low Data.
  | VPUNPCKLBW = 1040
  /// Unpack Low Data.
  | VPUNPCKLDQ = 1041
  /// Unpack Low Data.
  | VPUNPCKLQDQ = 1042
  /// Unpack Low Data.
  | VPUNPCKLWD = 1043
  /// Logical Exclusive OR.
  | VPXOR = 1044
  /// Range Restriction Calculation For Packed Pairs of Float64 Values.
  | VRANGEPD = 1045
  /// Range Restriction Calculation For Packed Pairs of Float32 Values.
  | VRANGEPS = 1046
  /// Range Restriction Calculation From a pair of Scalar Float64 Values.
  | VRANGESD = 1047
  /// Range Restriction Calculation From a Pair of Scalar Float32 Values.
  | VRANGESS = 1048
  /// Compute Approximate Reciprocals of Packed Float64 Values.
  | VRCP14PD = 1049
  /// Compute Approximate Reciprocals of Packed Float32 Values.
  | VRCP14PS = 1050
  /// Compute Approximate Reciprocal of Scalar Float64 Value.
  | VRCP14SD = 1051
  /// Compute Approximate Reciprocal of Scalar Float32 Value.
  | VRCP14SS = 1052
  /// Computes the reciprocal approximation of the float64 values.
  | VRCP28PD = 1053
  /// Computes the reciprocal approximation of the float32 values.
  | VRCP28PS = 1054
  /// Computes the reciprocal approximation of the low float64 value.
  | VRCP28SD = 1055
  /// Computes the reciprocal approximation of the low float32 value.
  | VRCP28SS = 1056
  /// Perform Reduction Transformation on Packed Float64 Values.
  | VREDUCEPD = 1057
  /// Perform Reduction Transformation on Packed Float32 Values.
  | VREDUCEPS = 1058
  /// Perform a Reduction Transformation on a Scalar Float64 Value.
  | VREDUCESD = 1059
  /// Perform a Reduction Transformation on a Scalar Float32 Value.
  | VREDUCESS = 1060
  /// Round Packed Float64 Values To Include A Given Number Of Fraction Bits.
  | VRNDSCALEPD = 1061
  /// Round Packed Float32 Values To Include A Given Number Of Fraction Bits.
  | VRNDSCALEPS = 1062
  /// Round Scalar Float64 Value To Include A Given Number Of Fraction Bits.
  | VRNDSCALESD = 1063
  /// Round Scalar Float32 Value To Include A Given Number Of Fraction Bits.
  | VRNDSCALESS = 1064
  /// Compute Approximate Reciprocals of Square Roots of Packed Float64 Values.
  | VRSQRT14PD = 1065
  /// Compute Approximate Reciprocals of Square Roots of Packed Float32 Values.
  | VRSQRT14PS = 1066
  /// Compute Approximate Reciprocal of Square Root of Scalar Float64 Value.
  | VRSQRT14SD = 1067
  /// Compute Approximate Reciprocal of Square Root of Scalar Float32 Value.
  | VRSQRT14SS = 1068
  /// Computes the reciprocal square root of the float64 values.
  | VRSQRT28PD = 1069
  /// Computes the reciprocal square root of the float32 values.
  | VRSQRT28PS = 1070
  /// Computes the reciprocal square root of the low float64 value.
  | VRSQRT28SD = 1071
  /// Computes the reciprocal square root of the low float32 value.
  | VRSQRT28SS = 1072
  /// Multiply packed DP FP elements of a vector by powers.
  | VSCALEPD = 1073
  /// Multiply packed SP FP elements of a vector by powers.
  | VSCALEPS = 1074
  /// Multiply the low DP FP element of a vector by powers.
  | VSCALESD = 1075
  /// Multiply the low SP FP element of a vector by powers.
  | VSCALESS = 1076
  /// Scatter SP/DP FP elements in a vector to memory using dword indices.
  | VSCATTERDD = 1077
  /// Scatter SP/DP FP elements in a vector to memory using dword indices.
  | VSCATTERDQ = 1078
  /// Scatter SP/DP FP elements in a vector to memory using qword indices.
  | VSCATTERQD = 1079
  /// Scatter SP/DP FP elements in a vector to memory using qword indices.
  | VSCATTERQQ = 1080
  /// Shuffle 128-bit lanes of a vector with 32 bit granular conditional update.
  | VSHUFF32X4 = 1081
  /// Shuffle 128-bit lanes of a vector with 64 bit granular conditional update.
  | VSHUFF64X2 = 1082
  /// Shuffle 128-bit lanes of a vector with 32 bit granular conditional update.
  | VSHUFI32X4 = 1083
  /// Shuffle 128-bit lanes of a vector with 64 bit granular conditional update.
  | VSHUFI64X2 = 1084
  /// Shuffle Packed Double-Precision Floating-Point Values.
  | VSHUFPD = 1085
  /// Shuffle Packed Single-Precision Floating-Point Values.
  | VSHUFPS = 1086
  /// Compute packed square roots of packed double-precision FP values.
  | VSQRTPD = 1087
  /// Compute square roots of packed single-precision floating-point values.
  | VSQRTPS = 1088
  /// Compute scalar square root of scalar double-precision FP values.
  | VSQRTSD = 1089
  /// Compute square root of scalar single-precision floating-point values.
  | VSQRTSS = 1090
  /// Subtract Packed Double-Precision Floating-Point Values.
  | VSUBPD = 1091
  /// Subtract Packed Single-Precision Floating-Point Values.
  | VSUBPS = 1092
  /// Subtract Scalar Double-Precision Floating-Point Values.
  | VSUBSD = 1093
  /// Subtract Scalar Single-Precision Floating-Point Values.
  | VSUBSS = 1094
  /// Unordered Compare Scalar Double-Precision FP Values and Set EFLAGS.
  | VUCOMISD = 1095
  /// Unordered Compare Scalar Single-Precision FPValues and Set EFLAGS.
  | VUCOMISS = 1096
  /// Unpack and Interleave High Packed Double-Precision Floating-Point Values.
  | VUNPCKHPD = 1097
  /// Unpack and Interleave High Packed Single-Precision Floating-Point Values.
  | VUNPCKHPS = 1098
  /// Unpack and Interleave Low Packed Double-Precision Floating-Point Values.
  | VUNPCKLPD = 1099
  /// Unpack and Interleave Low Packed Single-Precision Floating-Point Values.
  | VUNPCKLPS = 1100
  /// Bitwise Logical XOR for Double-Precision Floating-Point Values.
  | VXORPD = 1101
  /// Bitwise Logical XOR for Single-Precision Floating-Point Values.
  | VXORPS = 1102
  /// Zero Upper Bits of YMM Registers.
  | VZEROUPPER = 1103
  /// Wait.
  | WAIT = 1104
  /// Write Back and Invalidate Cache.
  | WBINVD = 1105
  /// Write FS Segment Base.
  | WRFSBASE = 1106
  /// Write GS Segment Base.
  | WRGSBASE = 1107
  /// Write to Model Specific Register.
  | WRMSR = 1108
  /// Write Data to User Page Key Register.
  | WRPKRU = 1109
  /// Write to a shadow stack.
  | WRSS = 1110
  /// Write to a user mode shadow stack.
  | WRUSS = 1111
  /// Transactional Abort.
  | XABORT = 1112
  /// Prefix hint to the beginning of an HLE transaction region.
  | XACQUIRE = 1113
  /// Exchange and Add.
  | XADD = 1114
  /// Transactional Begin.
  | XBEGIN = 1115
  /// Exchange Register/Memory with Register.
  | XCHG = 1116
  /// Transactional End.
  | XEND = 1117
  /// Value of Extended Control Register.
  | XGETBV = 1118
  /// Table lookup translation.
  | XLAT = 1119
  /// Table Look-up Translation.
  | XLATB = 1120
  /// Logical Exclusive OR.
  | XOR = 1121
  /// Bitwise Logical XOR for Double-Precision Floating-Point Values.
  | XORPD = 1122
  /// Bitwise Logical XOR for Single-Precision Floating-Point Values.
  | XORPS = 1123
  /// Prefix hint to the end of an HLE transaction region.
  | XRELEASE = 1124
  /// Restore Processor Extended States.
  | XRSTOR = 1125
  /// Restore processor supervisor-mode extended states from memory.
  | XRSTORS = 1126
  /// Restore processor supervisor-mode extended states from memory.
  | XRSTORS64 = 1127
  /// Save Processor Extended States.
  | XSAVE = 1128
  /// Save processor extended states with compaction to memory.
  | XSAVEC = 1129
  /// Save processor extended states with compaction to memory.
  | XSAVEC64 = 1130
  /// Save Processor Extended States Optimized.
  | XSAVEOPT = 1131
  /// Save processor supervisor-mode extended states to memory.
  | XSAVES = 1132
  /// Save processor supervisor-mode extended states to memory.
  | XSAVES64 = 1133
  /// Set Extended Control Register.
  | XSETBV = 1134
  /// Test If In Transactional Execution.
  | XTEST = 1135
  /// Invalid Opcode.
  | InvalOP = 1136
=======
  /// Fused Multiply-Add of Scalar Double-Precision Floating-Point Values.
  | VFMADD213SD = 769
  /// Fused Multiply-Add of Scalar Double-Precision Floating-Point Values.
  | VFMADD231SD = 770
  /// Tests Types Of a Packed Float64 Values.
  | VFPCLASSPD = 771
  /// Tests Types Of a Packed Float32 Values.
  | VFPCLASSPS = 772
  /// Tests Types Of a Scalar Float64 Values.
  | VFPCLASSSD = 773
  /// Tests Types Of a Scalar Float32 Values.
  | VFPCLASSSS = 774
  /// Convert Exponents of Packed DP FP Values to DP FP Values.
  | VGETEXPPD = 775
  /// Convert Exponents of Packed SP FP Values to SP FP Values.
  | VGETEXPPS = 776
  /// Convert Exponents of Scalar DP FP Values to DP FP Value.
  | VGETEXPSD = 777
  /// Convert Exponents of Scalar SP FP Values to SP FP Value.
  | VGETEXPSS = 778
  /// Extract Float64 Vector of Normalized Mantissas from Float64 Vector.
  | VGETMANTPD = 779
  /// Extract Float32 Vector of Normalized Mantissas from Float32 Vector.
  | VGETMANTPS = 780
  /// Extract Float64 of Normalized Mantissas from Float64 Scalar.
  | VGETMANTSD = 781
  /// Extract Float32 Vector of Normalized Mantissa from Float32 Vector.
  | VGETMANTSS = 782
  /// Insert Packed Floating-Point Values.
  | VINSERTF32X4 = 783
  /// Insert Packed Floating-Point Values.
  | VINSERTF64X2 = 784
  /// Insert Packed Floating-Point Values.
  | VINSERTF64X4 = 785
  /// Insert Packed Integer Values.
  | VINSERTI128 = 786
  /// Insert Packed Floating-Point Values.
  | VINSERTI64X2 = 787
  /// Load Unaligned Integer 128 Bits.
  | VLDDQU = 788
  /// Call to VM Monitor.
  | VMCALL = 789
  /// Clear Virtual-Machine Control Structure.
  | VMCLEAR = 790
  /// Invoke VM function.
  | VMFUNC = 791
  /// Launch Virtual Machine.
  | VMLAUNCH = 792
  /// Move Aligned Packed Double-Precision Floating-Point Values.
  | VMOVAPD = 793
  /// Move Aligned Packed Single-Precision Floating-Point Values.
  | VMOVAPS = 794
  /// Move Doubleword.
  | VMOVD = 795
  /// Move One Double-FP and Duplicate.
  | VMOVDDUP = 796
  /// Move Aligned Double Quadword.
  | VMOVDQA = 797
  /// Move Aligned Double Quadword.
  | VMOVDQA32 = 798
  /// Move Aligned Double Quadword.
  | VMOVDQA64 = 799
  /// Move Unaligned Double Quadword.
  | VMOVDQU = 800
  /// VMOVDQU with 16-bit granular conditional update.
  | VMOVDQU16 = 801
  /// Move Unaligned Double Quadword.
  | VMOVDQU32 = 802
  /// Move Unaligned Double Quadword.
  | VMOVDQU64 = 803
  /// VMOVDQU with 8-bit granular conditional update.
  | VMOVDQU8 = 804
  /// Move Packed Single-Precision Floating-Point Values High to Low.
  | VMOVHLPS = 805
  /// Move High Packed Double-Precision Floating-Point Value.
  | VMOVHPD = 806
  /// Move High Packed Single-Precision Floating-Point Values.
  | VMOVHPS = 807
  /// Move Packed Single-Precision Floating-Point Values Low to High.
  | VMOVLHPS = 808
  /// Move Low Packed Double-Precision Floating-Point Value.
  | VMOVLPD = 809
  /// Move Low Packed Single-Precision Floating-Point Values.
  | VMOVLPS = 810
  /// Extract Packed Double-Precision Floating-Point Sign Mask.
  | VMOVMSKPD = 811
  /// Extract Packed Single-Precision Floating-Point Sign Mask.
  | VMOVMSKPS = 812
  /// Load Double Quadword Non-Temporal Aligned Hint.
  | VMOVNTDQ = 813
  /// Store Packed Double-Precision FP Values Using Non-Temporal Hint.
  | VMOVNTPD = 814
  /// Store Packed Single-Precision FP Values Using Non-Temporal Hint.
  | VMOVNTPS = 815
  /// Move Quadword.
  | VMOVQ = 816
  /// Move Data from String to String (doubleword).
  | VMOVSD = 817
  /// Move Packed Single-FP High and Duplicate.
  | VMOVSHDUP = 818
  /// Move Packed Single-FP Low and Duplicate.
  | VMOVSLDUP = 819
  /// Move Scalar Single-Precision Floating-Point Values.
  | VMOVSS = 820
  /// Move Unaligned Packed Double-Precision Floating-Point Values.
  | VMOVUPD = 821
  /// Move Unaligned Packed Single-Precision Floating-Point Values.
  | VMOVUPS = 822
  /// Load Pointer to Virtual-Machine Control Structure.
  | VMPTRLD = 823
  /// Store Pointer to Virtual-Machine Control Structure.
  | VMPTRST = 824
  /// Reads a component from the VMCS and stores it into a destination operand.
  | VMREAD = 825
  /// Resume Virtual Machine.
  | VMRESUME = 826
  /// Multiply Packed Double-Precision Floating-Point Values.
  | VMULPD = 827
  /// Multiply Packed Single-Precision Floating-Point Values.
  | VMULPS = 828
  /// Multiply Scalar Double-Precision Floating-Point Values.
  | VMULSD = 829
  /// Multiply Scalar Single-Precision Floating-Point Values.
  | VMULSS = 830
  /// Writes a component to the VMCS from a source operand.
  | VMWRITE = 831
  /// Leave VMX Operation.
  | VMXOFF = 832
  /// Enter VMX Operation.
  | VMXON = 833
  /// Bitwise Logical OR of Double-Precision Floating-Point Values.
  | VORPD = 834
  /// Bitwise Logical OR of Single-Precision Floating-Point Values.
  | VORPS = 835
  /// Packed Absolute Value (byte).
  | VPABSB = 836
  /// Packed Absolute Value (dword).
  | VPABSD = 837
  /// Packed Absolute Value (word).
  | VPABSW = 838
  /// Pack with Signed Saturation.
  | VPACKSSDW = 839
  /// Pack with Signed Saturation.
  | VPACKSSWB = 840
  /// Pack with Unsigned Saturation.
  | VPACKUSDW = 841
  /// Pack with Unsigned Saturation.
  | VPACKUSWB = 842
  /// Add Packed byte Integers.
  | VPADDB = 843
  /// Add Packed Doubleword Integers.
  | VPADDD = 844
  /// Add Packed Quadword Integers.
  | VPADDQ = 845
  /// Add Packed Signed Integers with Signed Saturation (byte).
  | VPADDSB = 846
  /// Add Packed Signed Integers with Signed Saturation (word).
  | VPADDSW = 847
  /// Add Packed Unsigned Integers with Unsigned Saturation (byte).
  | VPADDUSB = 848
  /// Add Packed Unsigned Integers with Unsigned Saturation (word).
  | VPADDUSW = 849
  /// Add Packed word Integers.
  | VPADDW = 850
  /// Packed Align Right.
  | VPALIGNR = 851
  /// Logical AND.
  | VPAND = 852
  /// Logical AND NOT.
  | VPANDN = 853
  /// Average Packed Integers (byte).
  | VPAVGB = 854
  /// Average Packed Integers (word).
  | VPAVGW = 855
  /// Blend Byte/Word Vectors Using an Opmask Control.
  | VPBLENDMB = 856
  /// Blend Int32/Int64 Vectors Using an OpMask Control.
  | VPBLENDMD = 857
  /// Blend qword elements using opmask as select control.
  | VPBLENDMQ = 858
  /// Blend word elements using opmask as select control.
  | VPBLENDMW = 859
  /// Broadcast Integer Data.
  | VPBROADCASTB = 860
  /// Broadcast from general-purpose register to vector register.
  | VPBROADCASTD = 861
  /// Broadcast Mask to Vector Register.
  | VPBROADCASTM = 862
  /// Broadcast from general-purpose register to vector register.
  | VPBROADCASTQ = 863
  /// Broadcast from general-purpose register to vector register.
  | VPBROADCASTW = 864
  /// Compare packed signed bytes using specified primitive.
  | VPCMPB = 865
  /// Compare packed signed dwords using specified primitive.
  | VPCMPD = 866
  /// Compare Packed Data for Equal (byte).
  | VPCMPEQB = 867
  /// Compare Packed Data for Equal (doubleword).
  | VPCMPEQD = 868
  /// Compare Packed Data for Equal (quadword).
  | VPCMPEQQ = 869
  /// Compare Packed Data for Equal (word).
  | VPCMPEQW = 870
  /// Packed Compare Explicit Length Strings, Return Index.
  | VPCMPESTRI = 871
  /// Packed Compare Explicit Length Strings, Return Mask.
  | VPCMPESTRM = 872
  /// Compare Packed Signed Integers for Greater Than (byte).
  | VPCMPGTB = 873
  /// Compare Packed Signed Integers for Greater Than (doubleword).
  | VPCMPGTD = 874
  /// Compare Packed Data for Greater Than (qword).
  | VPCMPGTQ = 875
  /// Compare Packed Signed Integers for Greater Than (word).
  | VPCMPGTW = 876
  /// Packed Compare Implicit Length Strings, Return Index.
  | VPCMPISTRI = 877
  /// Packed Compare Implicit Length Strings, Return Mask.
  | VPCMPISTRM = 878
  /// Compare packed signed quadwords using specified primitive.
  | VPCMPQ = 879
  /// Compare packed signed words using specified primitive.
  | VPCMPW = 880
  /// Compare packed unsigned bytes using specified primitive.
  | VPCMUB = 881
  /// Compare packed unsigned dwords using specified primitive.
  | VPCMUD = 882
  /// Compare packed unsigned quadwords using specified primitive.
  | VPCMUQ = 883
  /// Compare packed unsigned words using specified primitive.
  | VPCMUW = 884
  /// Store Sparse Packed Doubleword Integer Values into Dense Memory/Register.
  | VPCOMPRESSD = 885
  /// Store Sparse Packed Quadword Integer Values into Dense Memory/Register.
  | VPCOMPRESSQ = 886
  /// Detect conflicts within a vector of packed 32/64-bit integers.
  | VPCONFLICTD = 887
  /// Detect conflicts within a vector of packed 64-bit integers.
  | VPCONFLICTQ = 888
  /// Full Permute of Bytes from Two Tables Overwriting the Index.
  | VPERMI2B = 889
  /// Full permute of two tables of dword elements overwriting the index vector.
  | VPERMI2D = 890
  /// Full permute of two tables of DP elements overwriting the index vector.
  | VPERMI2PD = 891
  /// Full permute of two tables of SP elements overwriting the index vector.
  | VPERMI2PS = 892
  /// Full permute of two tables of qword elements overwriting the index vector.
  | VPERMI2Q = 893
  /// Full Permute From Two Tables Overwriting the Index.
  | VPERMI2W = 894
  /// Full permute of two tables of dword elements overwriting one source table.
  | VPERMT2D = 895
  /// Full permute of two tables of DP elements overwriting one source table.
  | VPERMT2PD = 896
  /// Full permute of two tables of SP elements overwriting one source table.
  | VPERMT2PS = 897
  /// Full permute of two tables of qword elements overwriting one source table.
  | VPERMT2Q = 898
  /// Permute packed word elements.
  | VPERMW = 899
  /// Load Sparse Packed Doubleword Integer Values from Dense Memory / Register.
  | VPEXPANDD = 900
  /// Load Sparse Packed Quadword Integer Values from Dense Memory / Register.
  | VPEXPANDQ = 901
  /// Extract Word.
  | VPEXTRW = 902
  /// Packed Horizontal Add (32-bit).
  | VPHADDD = 903
  /// Packed Horizontal Add and Saturate (16-bit).
  | VPHADDSW = 904
  /// Packed Horizontal Add (16-bit).
  | VPHADDW = 905
  /// Packed Horizontal Word Minimum.
  | VPHMINPOSUW = 906
  /// Packed Horizontal Subtract (32-bit).
  | VPHSUBD = 907
  /// Packed Horizontal Subtract and Saturate (16-bit)
  | VPHSUBSW = 908
  /// Packed Horizontal Subtract (16-bit).
  | VPHSUBW = 909
  /// Insert Byte.
  | VPINSRB = 910
  /// Insert Word.
  | VPINSRW = 911
  /// Count the number of leading zero bits of packed dword elements.
  | VPLZCNTD = 912
  /// Count the number of leading zero bits of packed qword elements.
  | VPLZCNTQ = 913
  /// Multiply and Add Packed Integers.
  | VPMADDWD = 914
  /// Maximum of Packed Signed Integers (byte).
  | VPMAXSB = 915
  /// Maximum of Packed Signed Integers (dword).
  | VPMAXSD = 916
  /// Compute maximum of packed signed 64-bit integer elements.
  | VPMAXSQ = 917
  /// Maximum of Packed Signed Word Integers.
  | VPMAXSW = 918
  /// Maximum of Packed Unsigned Byte Integers.
  | VPMAXUB = 919
  /// Maximum of Packed Unsigned Integers (dword).
  | VPMAXUD = 920
  /// Compute maximum of packed unsigned 64-bit integer elements.
  | VPMAXUQ = 921
  /// Maximum of Packed Unsigned Integers (word).
  | VPMAXUW = 922
  /// Minimum of Packed Signed Integers (byte).
  | VPMINSB = 923
  /// Minimum of Packed Signed Integers (dword).
  | VPMINSD = 924
  /// Compute minimum of packed signed 64-bit integer elements.
  | VPMINSQ = 925
  /// Minimum of Packed Signed Word Integers.
  | VPMINSW = 926
  /// Minimum of Packed Unsigned Byte Integers.
  | VPMINUB = 927
  /// Minimum of Packed Dword Integers.
  | VPMINUD = 928
  /// Compute minimum of packed unsigned 64-bit integer elements.
  | VPMINUQ = 929
  /// Minimum of Packed Unsigned Integers (word).
  | VPMINUW = 930
  /// Convert a vector register in 32/64-bit granularity to an opmask register.
  | VPMOVB2D = 931
  /// Convert a Vector Register to a Mask.
  | VPMOVB2M = 932
  /// Down Convert DWord to Byte.
  | VPMOVDB = 933
  /// Down Convert DWord to Word.
  | VPMOVDW = 934
  /// Convert opmask register to vector register in 8-bit granularity.
  | VPMOVM2B = 935
  /// Convert opmask register to vector register in 32-bit granularity.
  | VPMOVM2D = 936
  /// Convert opmask register to vector register in 64-bit granularity.
  | VPMOVM2Q = 937
  /// Convert opmask register to vector register in 16-bit granularity.
  | VPMOVM2W = 938
  /// Move Byte Mask.
  | VPMOVMSKB = 939
  /// Convert a Vector Register to a Mask.
  | VPMOVQ2M = 940
  /// Down Convert QWord to Byte.
  | VPMOVQB = 941
  /// Down Convert QWord to DWord.
  | VPMOVQD = 942
  /// Down Convert QWord to Word.
  | VPMOVQW = 943
  /// Down Convert DWord to Byte.
  | VPMOVSDB = 944
  /// Down Convert DWord to Word.
  | VPMOVSDW = 945
  /// Down Convert QWord to Byte.
  | VPMOVSQB = 946
  /// Down Convert QWord to Dword.
  | VPMOVSQD = 947
  /// Down Convert QWord to Word.
  | VPMOVSQW = 948
  /// Down Convert Word to Byte.
  | VPMOVSWB = 949
  /// Packed Move with Sign Extend (8-bit to 32-bit).
  | VPMOVSXBD = 950
  /// Packed Move with Sign Extend (8-bit to 64-bit).
  | VPMOVSXBQ = 951
  /// Packed Move with Sign Extend (8-bit to 16-bit).
  | VPMOVSXBW = 952
  /// Packed Move with Sign Extend (32-bit to 64-bit).
  | VPMOVSXDQ = 953
  /// Packed Move with Sign Extend (16-bit to 32-bit).
  | VPMOVSXWD = 954
  /// Packed Move with Sign Extend (16-bit to 64-bit).
  | VPMOVSXWQ = 955
  /// Down Convert DWord to Byte.
  | VPMOVUSDB = 956
  /// Down Convert DWord to Word.
  | VPMOVUSDW = 957
  /// Down Convert QWord to Byte.
  | VPMOVUSQB = 958
  /// Down Convert QWord to DWord
  | VPMOVUSQD = 959
  /// Down Convert QWord to Dword.
  | VPMOVUSQW = 960
  /// Down Convert Word to Byte.
  | VPMOVUSWB = 961
  /// Convert a vector register in 16-bit granularity to an opmask register.
  | VPMOVW2M = 962
  /// Down convert word elements in a vector to byte elements using truncation.
  | VPMOVWB = 963
  /// Packed Move with Zero Extend (8-bit to 32-bit).
  | VPMOVZXBD = 964
  /// Packed Move with Zero Extend (8-bit to 64-bit).
  | VPMOVZXBQ = 965
  /// Packed Move with Zero Extend (8-bit to 16-bit).
  | VPMOVZXBW = 966
  /// Packed Move with Zero Extend (32-bit to 64-bit).
  | VPMOVZXDQ = 967
  /// Packed Move with Zero Extend (16-bit to 32-bit).
  | VPMOVZXWD = 968
  /// Packed Move with Zero Extend (16-bit to 64-bit).
  | VPMOVZXWQ = 969
  /// Multiply Packed Doubleword Integers.
  | VPMULDQ = 970
  /// Packed Multiply High with Round and Scale.
  | VPMULHRSW = 971
  /// Multiply Packed Unsigned Integers and Store High Result.
  | VPMULHUW = 972
  /// Multiply Packed Signed Integers and Store High Result.
  | VPMULHW = 973
  /// Multiply Packed Integers and Store Low Result.
  | VPMULLD = 974
  /// Multiply Packed Integers and Store Low Result.
  | VPMULLQ = 975
  /// Multiply Packed Signed Integers and Store Low Result.
  | VPMULLW = 976
  /// Multiply Packed Unsigned Doubleword Integers.
  | VPMULUDQ = 977
  /// Bitwise Logical OR.
  | VPOR = 978
  /// Rotate dword elem left by a constant shift count with conditional update.
  | VPROLD = 979
  /// Rotate qword elem left by a constant shift count with conditional update.
  | VPROLQ = 980
  /// Rotate dword element left by shift counts specified.
  | VPROLVD = 981
  /// Rotate qword element left by shift counts specified.
  | VPROLVQ = 982
  /// Rotate dword element right by a constant shift count.
  | VPRORD = 983
  /// Rotate qword element right by a constant shift count.
  | VPRORQ = 984
  /// Rotate dword element right by shift counts specified.
  | VPRORRD = 985
  /// Rotate qword element right by shift counts specified.
  | VPRORRQ = 986
  /// Compute Sum of Absolute Differences.
  | VPSADBW = 987
  /// Scatter dword elements in a vector to memory using dword indices.
  | VPSCATTERDD = 988
  /// Scatter qword elements in a vector to memory using dword indices.
  | VPSCATTERDQ = 989
  /// Scatter dword elements in a vector to memory using qword indices.
  | VPSCATTERQD = 990
  /// Scatter qword elements in a vector to memory using qword indices.
  | VPSCATTERQQ = 991
  /// Packed Shuffle Bytes.
  | VPSHUFB = 992
  /// Shuffle Packed Doublewords.
  | VPSHUFD = 993
  /// Shuffle Packed High Words.
  | VPSHUFHW = 994
  /// Shuffle Packed Low Words.
  | VPSHUFLW = 995
  /// Packed SIGN (byte).
  | VPSIGNB = 996
  /// Packed SIGN (doubleword).
  | VPSIGND = 997
  /// Packed SIGN (word).
  | VPSIGNW = 998
  /// Shift Packed Data Left Logical (doubleword).
  | VPSLLD = 999
  /// Shift Double Quadword Left Logical.
  | VPSLLDQ = 1000
  /// Shift Packed Data Left Logical (quadword).
  | VPSLLQ = 1001
  /// Variable Bit Shift Left Logical.
  | VPSLLVW = 1002
  /// Shift Packed Data Left Logical (word).
  | VPSLLW = 1003
  /// Shift Packed Data Right Arithmetic (doubleword).
  | VPSRAD = 1004
  /// Shift qwords right by a constant shift count and shifting in sign bits.
  | VPSRAQ = 1005
  /// Shift qwords right by shift counts in a vector and shifting in sign bits.
  | VPSRAVQ = 1006
  /// Variable Bit Shift Right Arithmetic.
  | VPSRAVW = 1007
  /// Shift Packed Data Right Arithmetic (word).
  | VPSRAW = 1008
  /// Shift Packed Data Right Logical (doubleword).
  | VPSRLD = 1009
  /// Shift Double Quadword Right Logical.
  | VPSRLDQ = 1010
  /// Shift Packed Data Right Logical (quadword).
  | VPSRLQ = 1011
  /// Variable Bit Shift Right Logical.
  | VPSRLVW = 1012
  /// Shift Packed Data Right Logical (word).
  | VPSRLW = 1013
  /// Subtract Packed Integers (byte).
  | VPSUBB = 1014
  /// Subtract Packed Integers (doubleword).
  | VPSUBD = 1015
  /// Subtract Packed Integers (quadword).
  | VPSUBQ = 1016
  /// Subtract Packed Signed Integers with Signed Saturation (byte).
  | VPSUBSB = 1017
  /// Subtract Packed Signed Integers with Signed Saturation (word).
  | VPSUBSW = 1018
  /// Subtract Packed Unsigned Integers with Unsigned Saturation (byte).
  | VPSUBUSB = 1019
  /// Subtract Packed Unsigned Integers with Unsigned Saturation (word).
  | VPSUBUSW = 1020
  /// Subtract Packed Integers (word).
  | VPSUBW = 1021
  /// Perform bitwise ternary logic operation of three vectors.
  | VPTERLOGD = 1022
  /// Perform bitwise ternary logic operation of three vectors.
  | VPTERLOGQ = 1023
  /// Logical Compare.
  | VPTEST = 1024
  /// Perform bitwise AND of byte elems of two vecs and write results to opmask.
  | VPTESTMB = 1025
  /// Perform bitwise AND of dword elems of 2-vecs and write results to opmask.
  | VPTESTMD = 1026
  /// Perform bitwise AND of qword elems of 2-vecs and write results to opmask.
  | VPTESTMQ = 1027
  /// Perform bitwise AND of word elems of two vecs and write results to opmask.
  | VPTESTMW = 1028
  /// Perform bitwise NAND of byte elems of 2-vecs and write results to opmask.
  | VPTESTNMB = 1029
  /// Perform bitwise NAND of dword elems of 2-vecs and write results to opmask.
  | VPTESTNMD = 1030
  /// Perform bitwise NAND of qword elems of 2-vecs and write results to opmask.
  | VPTESTNMQ = 1031
  /// Perform bitwise NAND of word elems of 2-vecs and write results to opmask.
  | VPTESTNMW = 1032
  /// Unpack High Data.
  | VPUNPCKHBW = 1033
  /// Unpack High Data.
  | VPUNPCKHDQ = 1034
  /// Unpack High Data.
  | VPUNPCKHQDQ = 1035
  /// Unpack High Data.
  | VPUNPCKHWD = 1036
  /// Unpack Low Data.
  | VPUNPCKLBW = 1037
  /// Unpack Low Data.
  | VPUNPCKLDQ = 1038
  /// Unpack Low Data.
  | VPUNPCKLQDQ = 1039
  /// Unpack Low Data.
  | VPUNPCKLWD = 1040
  /// Logical Exclusive OR.
  | VPXOR = 1041
  /// Range Restriction Calculation For Packed Pairs of Float64 Values.
  | VRANGEPD = 1042
  /// Range Restriction Calculation For Packed Pairs of Float32 Values.
  | VRANGEPS = 1043
  /// Range Restriction Calculation From a pair of Scalar Float64 Values.
  | VRANGESD = 1044
  /// Range Restriction Calculation From a Pair of Scalar Float32 Values.
  | VRANGESS = 1045
  /// Compute Approximate Reciprocals of Packed Float64 Values.
  | VRCP14PD = 1046
  /// Compute Approximate Reciprocals of Packed Float32 Values.
  | VRCP14PS = 1047
  /// Compute Approximate Reciprocal of Scalar Float64 Value.
  | VRCP14SD = 1048
  /// Compute Approximate Reciprocal of Scalar Float32 Value.
  | VRCP14SS = 1049
  /// Computes the reciprocal approximation of the float64 values.
  | VRCP28PD = 1050
  /// Computes the reciprocal approximation of the float32 values.
  | VRCP28PS = 1051
  /// Computes the reciprocal approximation of the low float64 value.
  | VRCP28SD = 1052
  /// Computes the reciprocal approximation of the low float32 value.
  | VRCP28SS = 1053
  /// Perform Reduction Transformation on Packed Float64 Values.
  | VREDUCEPD = 1054
  /// Perform Reduction Transformation on Packed Float32 Values.
  | VREDUCEPS = 1055
  /// Perform a Reduction Transformation on a Scalar Float64 Value.
  | VREDUCESD = 1056
  /// Perform a Reduction Transformation on a Scalar Float32 Value.
  | VREDUCESS = 1057
  /// Round Packed Float64 Values To Include A Given Number Of Fraction Bits.
  | VRNDSCALEPD = 1058
  /// Round Packed Float32 Values To Include A Given Number Of Fraction Bits.
  | VRNDSCALEPS = 1059
  /// Round Scalar Float64 Value To Include A Given Number Of Fraction Bits.
  | VRNDSCALESD = 1060
  /// Round Scalar Float32 Value To Include A Given Number Of Fraction Bits.
  | VRNDSCALESS = 1061
  /// Compute Approximate Reciprocals of Square Roots of Packed Float64 Values.
  | VRSQRT14PD = 1062
  /// Compute Approximate Reciprocals of Square Roots of Packed Float32 Values.
  | VRSQRT14PS = 1063
  /// Compute Approximate Reciprocal of Square Root of Scalar Float64 Value.
  | VRSQRT14SD = 1064
  /// Compute Approximate Reciprocal of Square Root of Scalar Float32 Value.
  | VRSQRT14SS = 1065
  /// Computes the reciprocal square root of the float64 values.
  | VRSQRT28PD = 1066
  /// Computes the reciprocal square root of the float32 values.
  | VRSQRT28PS = 1067
  /// Computes the reciprocal square root of the low float64 value.
  | VRSQRT28SD = 1068
  /// Computes the reciprocal square root of the low float32 value.
  | VRSQRT28SS = 1069
  /// Multiply packed DP FP elements of a vector by powers.
  | VSCALEPD = 1070
  /// Multiply packed SP FP elements of a vector by powers.
  | VSCALEPS = 1071
  /// Multiply the low DP FP element of a vector by powers.
  | VSCALESD = 1072
  /// Multiply the low SP FP element of a vector by powers.
  | VSCALESS = 1073
  /// Scatter SP/DP FP elements in a vector to memory using dword indices.
  | VSCATTERDD = 1074
  /// Scatter SP/DP FP elements in a vector to memory using dword indices.
  | VSCATTERDQ = 1075
  /// Scatter SP/DP FP elements in a vector to memory using qword indices.
  | VSCATTERQD = 1076
  /// Scatter SP/DP FP elements in a vector to memory using qword indices.
  | VSCATTERQQ = 1077
  /// Shuffle 128-bit lanes of a vector with 32 bit granular conditional update.
  | VSHUFF32X4 = 1078
  /// Shuffle 128-bit lanes of a vector with 64 bit granular conditional update.
  | VSHUFF64X2 = 1079
  /// Shuffle 128-bit lanes of a vector with 32 bit granular conditional update.
  | VSHUFI32X4 = 1080
  /// Shuffle 128-bit lanes of a vector with 64 bit granular conditional update.
  | VSHUFI64X2 = 1081
  /// Shuffle Packed Double-Precision Floating-Point Values.
  | VSHUFPD = 1082
  /// Shuffle Packed Single-Precision Floating-Point Values.
  | VSHUFPS = 1083
  /// Compute packed square roots of packed double-precision FP values.
  | VSQRTPD = 1084
  /// Compute square roots of packed single-precision floating-point values.
  | VSQRTPS = 1085
  /// Compute scalar square root of scalar double-precision FP values.
  | VSQRTSD = 1086
  /// Compute square root of scalar single-precision floating-point values.
  | VSQRTSS = 1087
  /// Subtract Packed Double-Precision Floating-Point Values.
  | VSUBPD = 1088
  /// Subtract Packed Single-Precision Floating-Point Values.
  | VSUBPS = 1089
  /// Subtract Scalar Double-Precision Floating-Point Values.
  | VSUBSD = 1090
  /// Subtract Scalar Single-Precision Floating-Point Values.
  | VSUBSS = 1091
  /// Unordered Compare Scalar Double-Precision FP Values and Set EFLAGS.
  | VUCOMISD = 1092
  /// Unordered Compare Scalar Single-Precision FPValues and Set EFLAGS.
  | VUCOMISS = 1093
  /// Unpack and Interleave High Packed Double-Precision Floating-Point Values.
  | VUNPCKHPD = 1094
  /// Unpack and Interleave High Packed Single-Precision Floating-Point Values.
  | VUNPCKHPS = 1095
  /// Unpack and Interleave Low Packed Double-Precision Floating-Point Values.
  | VUNPCKLPD = 1096
  /// Unpack and Interleave Low Packed Single-Precision Floating-Point Values.
  | VUNPCKLPS = 1097
  /// Bitwise Logical XOR for Double-Precision Floating-Point Values.
  | VXORPD = 1098
  /// Bitwise Logical XOR for Single-Precision Floating-Point Values.
  | VXORPS = 1099
  /// Zero Upper Bits of YMM Registers.
  | VZEROUPPER = 1100
  /// Wait.
  | WAIT = 1101
  /// Write Back and Invalidate Cache.
  | WBINVD = 1102
  /// Write FS Segment Base.
  | WRFSBASE = 1103
  /// Write GS Segment Base.
  | WRGSBASE = 1104
  /// Write to Model Specific Register.
  | WRMSR = 1105
  /// Write Data to User Page Key Register.
  | WRPKRU = 1106
  /// Write to a shadow stack.
  | WRSS = 1107
  /// Write to a user mode shadow stack.
  | WRUSS = 1108
  /// Transactional Abort.
  | XABORT = 1109
  /// Prefix hint to the beginning of an HLE transaction region.
  | XACQUIRE = 1110
  /// Exchange and Add.
  | XADD = 1111
  /// Transactional Begin.
  | XBEGIN = 1112
  /// Exchange Register/Memory with Register.
  | XCHG = 1113
  /// Transactional End.
  | XEND = 1114
  /// Value of Extended Control Register.
  | XGETBV = 1115
  /// Table lookup translation.
  | XLAT = 1116
  /// Table Look-up Translation.
  | XLATB = 1117
  /// Logical Exclusive OR.
  | XOR = 1118
  /// Bitwise Logical XOR for Double-Precision Floating-Point Values.
  | XORPD = 1119
  /// Bitwise Logical XOR for Single-Precision Floating-Point Values.
  | XORPS = 1120
  /// Prefix hint to the end of an HLE transaction region.
  | XRELEASE = 1121
  /// Restore Processor Extended States.
  | XRSTOR = 1122
  /// Restore processor supervisor-mode extended states from memory.
  | XRSTORS = 1123
  /// Restore processor supervisor-mode extended states from memory.
  | XRSTORS64 = 1124
  /// Save Processor Extended States.
  | XSAVE = 1125
  /// Save processor extended states with compaction to memory.
  | XSAVEC = 1126
  /// Save processor extended states with compaction to memory.
  | XSAVEC64 = 1127
  /// Save Processor Extended States Optimized.
  | XSAVEOPT = 1128
  /// Save processor supervisor-mode extended states to memory.
  | XSAVES = 1129
  /// Save processor supervisor-mode extended states to memory.
  | XSAVES64 = 1130
  /// Set Extended Control Register.
  | XSETBV = 1131
  /// Test If In Transactional Execution.
  | XTEST = 1132
  /// Invalid Opcode.
  | InvalOP = 1133
>>>>>>> 9bf939e7

/// We define 8 different RegGrp types. Intel instructions use an integer value
/// such as a REG field of a ModR/M value.
type RegGrp =
  /// AL/AX/EAX/...
  | RG0 = 0
  /// CL/CX/ECX/...
  | RG1 = 1
  /// DL/DX/EDX/...
  | RG2 = 2
  /// BL/BX/EBX/...
  | RG3 = 3
  /// AH/SP/ESP/...
  | RG4 = 4
  /// CH/BP/EBP/...
  | RG5 = 5
  /// DH/SI/ESI/...
  | RG6 = 6
  /// BH/DI/EDI/...
  | RG7 = 7

/// Opcode Group.
type OpGroup =
  | G1 = 0
  | G1Inv64 = 1
  | G1A = 2
  | G2 = 3
  | G3A = 4
  | G3B = 5
  | G4 = 6
  | G5 = 7
  | G6 = 8
  | G7 = 9
  | G8 = 10
  | G9 = 11
  | G10 = 12
  | G11A = 13
  | G11B = 14
  | G12 = 15
  | G13 = 16
  | G14 = 17
  | G15 = 18
  | G16 = 19
  | G17 = 20

/// Specifies the kind of operand. See Appendix A.2 of Volume 2 (Intel Manual)
type OprMode =
  /// Direct address
  | A = 0x1
  /// The VEX.vvvv field of the VEX prefix selects a general purpose register
  | B = 0x2
  /// Bound Register
  | BndR = 0x3
  /// Bound Register or memory
  | BndM = 0x4
  /// The reg field of the ModR/M byte selects a control register
  | C = 0x5
  /// The reg field of the ModR/M byte selects a debug register
  | D = 0x6
  /// General Register or Memory
  | E = 0x7
  /// General Register
  | G = 0x8
  /// The VEX.vvvv field of the VEX prefix selects a 128-bit XMM register or a
  /// 256-bit YMM regerister, determined by operand type
  | H = 0x9
  /// Unsigned Immediate
  | I = 0xa
  /// Signed Immediate
  | SI = 0xb
  /// EIP relative offset
  | J = 0xc
  /// Memory
  | M = 0xd
  /// A ModR/M follows the opcode and specifies the operand. The operand is
  /// either a 128-bit, 256-bit or 512-bit memory location.
  | MZ = 0xe
  /// The R/M field of the ModR/M byte selects a packed-quadword, MMX
  /// technology register
  | N = 0xf
  /// No ModR/M byte. No base register, index register, or scaling factor
  | O = 0x10
  /// The reg field of the ModR/M byte selects a packed quadword MMX technology
  /// register
  | P = 0x11
  /// A ModR/M byte follows the opcode and specifies the operand. The operand
  /// is either an MMX technology register of a memory address
  | Q = 0x12
  /// The R/M field of the ModR/M byte may refer only to a general register
  | R = 0x13
  /// The reg field of the ModR/M byte selects a segment register
  | S = 0x14
  /// The R/M field of the ModR/M byte selects a 128-bit XMM register or a
  /// 256-bit YMM register, determined by operand type
  | U = 0x15
  /// The reg field of the ModR/M byte selects a 128-bit XMM register or a
  /// 256-bit YMM register, determined by operand type
  | V = 0x16
  /// The reg field of the ModR/M byte selects a 128-bit XMM register or a
  /// 256-bit YMM register, 512-bit ZMM register determined by operand type
  | VZ = 0x17
  /// A ModR/M follows the opcode and specifies the operand. The operand is
  /// either a 128-bit XMM register, a 256-bit YMM register, or a memory address
  | W = 0x18
  /// A ModR/M follows the opcode and specifies the operand. The operand is
  /// either a 128-bit XMM register, a 256-bit YMM register, a 512-bit ZMM
  /// register or a memory address
  | WZ = 0x19
  /// Memory addressed by the DS:rSI register pair.
  | X = 0x1a
  /// Memory addressed by the ES:rDI register pair.
  | Y = 0x1b
  /// The reg field of the ModR/M byte is 0b000
  | E0 = 0x1c

/// Specifies the size of operand. See Appendix A.2 of Volume 2
type OprSize =
  /// Word/DWord depending on operand-size attribute
  | A = 0x40
  /// Byte size
  | B = 0x80
  /// 64-bit or 128-bit : Bound Register or Memory
  | Bnd = 0xc0
  /// Doubleword, regardless of operand-size attribute
  | D = 0x100
  /// Register size = Doubledword, Pointer size = Byte
  | DB = 0x140
  /// Double-quadword, regardless of operand-size attribute
  | DQ = 0x180
  /// Register size = Double-quadword, Pointer size = Doubleword
  | DQD = 0x1c0
  /// Register size = Double-quadword, Pointer size depending on operand-size
  /// attribute. If the operand-size is 128-bit, the pointer size is doubleword;
  /// If the operand-size is 256-bit, the pointer size is quadword.
  | DQDQ = 0x200
  /// Register size = Double-quadword, Pointer size = Quadword
  | DQQ = 0x240
  /// Register size = Double-quadword, Pointer size depending on operand-size
  /// attribute. If the operand-size is 128-bit, the pointer size is quadword;
  /// If the operand-size is 256-bit, the pointer size is double-quadword.
  | DQQDQ = 0x280
  /// Register size = Double-quadword, Pointer size = Word
  | DQW = 0x2c0
  /// Register size = Doubledword, Pointer size = Word
  | DW = 0x300
  /// Register size = Double-quadword, Pointer size depending on operand-size
  /// attribute. If the operand-size is 128-bit, the pointer size is word;
  /// If the operand-size is 256-bit, the pointer size is doubleword.
  | DQWD = 0x340
  /// 32-bit, 48 bit, or 80-bit pointer, depending on operand-size attribute
  | P = 0x380
  /// 128-bit or 256-bit packed double-precision floating-point data
  | PD = 0x3c0
  /// Quadword MMX techonolgy register
  | PI = 0x400
  /// 128-bit or 256-bit packed single-precision floating-point data
  | PS = 0x440
  /// 128-bit or 256-bit packed single-precision floating-point data, pointer
  /// size : Quadword
  | PSQ = 0x480
  /// Quadword, regardless of operand-size attribute
  | Q = 0x4c0
  /// Quad-Quadword (256-bits), regardless of operand-size attribute
  | QQ = 0x500
  /// 6-byte or 10-byte pseudo-descriptor
  | S = 0x540
  /// Scalar element of a 128-bit double-precision floating data
  | SD = 0x580
  /// Scalar element of a 128-bit double-precision floating data, but the
  /// pointer size is quadword
  | SDQ = 0x5c0
  /// Scalar element of a 128-bit single-precision floating data
  | SS = 0x600
  /// Scalar element of a 128-bit single-precision floating data, but the
  /// pointer size is doubleword
  | SSD = 0x640
  /// Scalar element of a 128-bit single-precision floating data, but the
  /// pointer size is quadword
  | SSQ = 0x680
  /// Word/DWord/QWord depending on operand-size attribute
  | V = 0x6c0
  /// Word, regardless of operand-size attribute
  | W = 0x700
  /// dq or qq based on the operand-size attribute
  | X = 0x740
  /// 128-bit, 256-bit or 512-bit depending on operand-size attribute
  | XZ = 0x780
  /// Doubleword or quadword (in 64-bit mode), depending on operand-size
  /// attribute
  | Y = 0x7c0
  /// Word for 16-bit operand-size or DWord for 32 or 64-bit operand size
  | Z = 0x800

/// Defines attributes for registers to apply register conversion rules.
type RGrpAttr =
  /// This represents the case where there is no given attribute.
  | ANone = 0x0
  /// Registers defined by the 4th row of Table 2-2. Vol. 2A.
  | AMod11 = 0x1
  /// Registers defined by REG bit of the opcode: some instructions such as PUSH
  /// make use of its opcode to represent the REG bit. REX bits can change the
  /// symbol.
  | ARegInOpREX = 0x2
  /// Registers defined by REG bit of the opcode: some instructions such as PUSH
  /// make use of its opcode to represent the REG bit. REX bits cannot change
  /// the symbol.
  | ARegInOpNoREX = 0x4
  /// Registers defined by REG field of the ModR/M byte.
  | ARegBits = 0x8
  /// Base registers defined by the RM field: first three rows of Table 2-2.
  | ABaseRM = 0x10
  /// Registers defined by the SIB index field.
  | ASIBIdx = 0x20
  /// Registers defined by the SIB base field.
  | ASIBBase = 0x40

/// <summary>
/// Defines four different descriptions of an instruction operand. Most of these
/// descriptions are found in Appendix A. (Opcode Map) of the manual Vol. 2D. We
/// also introduce several new descriptors for our own purpose. <para/>
/// </summary>
type OperandDesc =
  /// The most generic operand kind which can be described with OprMode
  /// and OprSize.
  | ODModeSize of struct (OprMode * OprSize)
  /// This operand is represented as a single register.
  /// (e.g., mov al, 1)
  | ODReg of Register
  /// This operand is represented as a single opcode, and the symbol of the
  /// register symbol must be resolved by looking at the register mapping table
  /// (see GrpEAX for instance).
  | ODRegGrp of RegGrp * OprSize * RGrpAttr
  /// This operand is represented as an immediate value (of one).
  | ODImmOne

/// The scale of Scaled Index.
type Scale =
  /// Times 1
  | X1 = 1
  /// Times 2
  | X2 = 2
  /// Times 4
  | X4 = 4
  /// Times 8
  | X8 = 8

/// Scaled index.
type ScaledIndex = Register * Scale

/// Jump target of a branch instruction.
type JumpTarget =
  | Absolute of Selector * Addr * OperandSize
  | Relative of Offset
and Selector = int16
and Offset = int64
and OperandSize = RegType

/// We define four different types of X86 operands:
/// register, memory, direct address, and immediate.
type Operand =
  | OprReg of Register
  | OprMem of Register option * ScaledIndex option * Disp option * OperandSize
  | OprDirAddr of JumpTarget
  | OprImm of int64
  | Label of string * RegType
/// Displacement.
and Disp = int64

/// A set of operands in an X86 instruction.
type Operands =
  | NoOperand
  | OneOperand of Operand
  | TwoOperands of Operand * Operand
  | ThreeOperands of Operand * Operand * Operand
  | FourOperands of Operand * Operand * Operand * Operand

/// Specific conditions for determining the size of operands.
/// (See Appendix A.2.5 of Vol. 2D).
type SizeCond =
  /// Use 32-bit operands as default in 64-bit mode.
  | SzDef32
  /// Use 64-bit operands as default in 64-bit mode = d64.
  | SzDef64
  /// Use 64-bit operands in 64-bit mode (even with a 66 prefix) = f64.
  | Sz64
  /// Only available when in 64-bit mode = o64.
  | SzOnly64
  /// Invalid or not encodable in 64-bit mode = i64.
  | SzInv64

/// Types of VEX (Vector Extension).
type VEXType =
  /// Original VEX that refers to two-byte opcode map.
  | VEXTwoByteOp = 0x1
  /// Original VEX that refers to three-byte opcode map #1.
  | VEXThreeByteOpOne = 0x2
  /// Original VEX that refers to three-byte opcode map #2.
  | VEXThreeByteOpTwo = 0x4
  /// EVEX Mask
  | EVEX = 0x10
  /// Enhanced VEX that refers to two-byte opcode map.
  | EVEXTwoByteOp = 0x11
  /// Original VEX that refers to three-byte opcode map #1.
  | EVEXThreeByteOpOne = 0x12
  /// Original VEX that refers to three-byte opcode map #2.
  | EVEXThreeByteOpTwo = 0x14

module internal VEXType = begin
  let isOriginal (vt: VEXType) = int vt &&& 0x10 = 0
  let isEnhanced (vt: VEXType) = int vt &&& 0x10 <> 0
  let isTwoByteOp (vt: VEXType) = int vt &&& 0x1 <> 0
  let isThreeByteOpOne (vt: VEXType) = int vt &&& 0x2 <> 0
  let isThreeByteOpTwo (vt: VEXType) = int vt &&& 0x4 <> 0
end

/// Represents the size information of an instruction.
type InsSize = {
  MemSize       : MemorySize
  RegSize       : RegType
  OperationSize : RegType
  SizeCond      : SizeCond
}
and MemorySize = {
  EffOprSize      : RegType
  EffAddrSize     : RegType
  EffRegSize      : RegType
}

/// Intel's memory operand is represented by two tables (ModR/M and SIB table).
/// Some memory operands do need SIB table lookups, whereas some memory operands
/// only need to look up the ModR/M table.
type internal MemLookupType =
  | SIB (* Need SIB lookup *)
  | NOSIB of RegGrp option (* No need *)

/// Vector destination merging/zeroing: P[23] encodes the destination result
/// behavior which either zeroes the masked elements or leave masked element
/// unchanged.
type ZeroingOrMerging =
  | Zeroing
  | Merging

type EVEXPrefix = {
  Z   : ZeroingOrMerging
  AAA : uint8 (* Embedded opmask register specifier *)
}

/// Information about Intel vector extension.
type VEXInfo = {
  VVVV            : byte
  VectorLength    : RegType
  VEXType         : VEXType
  VPrefixes       : Prefix
  VREXPrefix      : REXPrefix
  EVEXPrx         : EVEXPrefix option
}

/// Temporary information needed for parsing the opcode and the operands. This
/// includes prefixes, rexprefix, VEX information, and the word size.
type internal TemporaryInfo = {
  /// Prefixes.
  TPrefixes        : Prefix
  /// REX prefixes.
  TREXPrefix       : REXPrefix
  /// VEX information.
  TVEXInfo         : VEXInfo option
  /// Current architecture word size.
  TWordSize        : WordSize
}

/// Basic information obtained by parsing an Intel instruction.
[<NoComparison; CustomEquality>]
type InsInfo = {
  /// Prefixes.
  Prefixes        : Prefix
  /// REX Prefix.
  REXPrefix       : REXPrefix
  /// VEX information.
  VEXInfo         : VEXInfo option
  /// Opcode.
  Opcode          : Opcode
  /// Operands.
  Operands        : Operands
  /// Instruction size information.
  InsSize         : InsSize
}
with
  override __.GetHashCode () =
    hash (__.Prefixes,
          __.REXPrefix,
          __.VEXInfo,
          __.Opcode,
          __.Operands,
          __.InsSize)
  override __.Equals (i) =
    match i with
    | :? InsInfo as i ->
      i.Prefixes = __.Prefixes
      && i.REXPrefix = __.REXPrefix
      && i.VEXInfo = __.VEXInfo
      && i.Opcode = __.Opcode
      && i.Operands = __.Operands
      && i.InsSize = __.InsSize
    | _ -> false

// vim: set tw=80 sts=2 sw=2:<|MERGE_RESOLUTION|>--- conflicted
+++ resolved
@@ -1647,7 +1647,6 @@
   | VFIXUPIMMSS = 767
   /// Fused Multiply-Add of Scalar Double-Precision Floating-Point Values.
   | VFMADD132SD = 768
-<<<<<<< HEAD
   /// Fused Multiply-Add of Scalar Single-Precision Floating-Point Values.
   | VFMADD132SS = 769
   /// Fused Multiply-Add of Scalar Double-Precision Floating-Point Values.
@@ -2384,738 +2383,6 @@
   | XTEST = 1135
   /// Invalid Opcode.
   | InvalOP = 1136
-=======
-  /// Fused Multiply-Add of Scalar Double-Precision Floating-Point Values.
-  | VFMADD213SD = 769
-  /// Fused Multiply-Add of Scalar Double-Precision Floating-Point Values.
-  | VFMADD231SD = 770
-  /// Tests Types Of a Packed Float64 Values.
-  | VFPCLASSPD = 771
-  /// Tests Types Of a Packed Float32 Values.
-  | VFPCLASSPS = 772
-  /// Tests Types Of a Scalar Float64 Values.
-  | VFPCLASSSD = 773
-  /// Tests Types Of a Scalar Float32 Values.
-  | VFPCLASSSS = 774
-  /// Convert Exponents of Packed DP FP Values to DP FP Values.
-  | VGETEXPPD = 775
-  /// Convert Exponents of Packed SP FP Values to SP FP Values.
-  | VGETEXPPS = 776
-  /// Convert Exponents of Scalar DP FP Values to DP FP Value.
-  | VGETEXPSD = 777
-  /// Convert Exponents of Scalar SP FP Values to SP FP Value.
-  | VGETEXPSS = 778
-  /// Extract Float64 Vector of Normalized Mantissas from Float64 Vector.
-  | VGETMANTPD = 779
-  /// Extract Float32 Vector of Normalized Mantissas from Float32 Vector.
-  | VGETMANTPS = 780
-  /// Extract Float64 of Normalized Mantissas from Float64 Scalar.
-  | VGETMANTSD = 781
-  /// Extract Float32 Vector of Normalized Mantissa from Float32 Vector.
-  | VGETMANTSS = 782
-  /// Insert Packed Floating-Point Values.
-  | VINSERTF32X4 = 783
-  /// Insert Packed Floating-Point Values.
-  | VINSERTF64X2 = 784
-  /// Insert Packed Floating-Point Values.
-  | VINSERTF64X4 = 785
-  /// Insert Packed Integer Values.
-  | VINSERTI128 = 786
-  /// Insert Packed Floating-Point Values.
-  | VINSERTI64X2 = 787
-  /// Load Unaligned Integer 128 Bits.
-  | VLDDQU = 788
-  /// Call to VM Monitor.
-  | VMCALL = 789
-  /// Clear Virtual-Machine Control Structure.
-  | VMCLEAR = 790
-  /// Invoke VM function.
-  | VMFUNC = 791
-  /// Launch Virtual Machine.
-  | VMLAUNCH = 792
-  /// Move Aligned Packed Double-Precision Floating-Point Values.
-  | VMOVAPD = 793
-  /// Move Aligned Packed Single-Precision Floating-Point Values.
-  | VMOVAPS = 794
-  /// Move Doubleword.
-  | VMOVD = 795
-  /// Move One Double-FP and Duplicate.
-  | VMOVDDUP = 796
-  /// Move Aligned Double Quadword.
-  | VMOVDQA = 797
-  /// Move Aligned Double Quadword.
-  | VMOVDQA32 = 798
-  /// Move Aligned Double Quadword.
-  | VMOVDQA64 = 799
-  /// Move Unaligned Double Quadword.
-  | VMOVDQU = 800
-  /// VMOVDQU with 16-bit granular conditional update.
-  | VMOVDQU16 = 801
-  /// Move Unaligned Double Quadword.
-  | VMOVDQU32 = 802
-  /// Move Unaligned Double Quadword.
-  | VMOVDQU64 = 803
-  /// VMOVDQU with 8-bit granular conditional update.
-  | VMOVDQU8 = 804
-  /// Move Packed Single-Precision Floating-Point Values High to Low.
-  | VMOVHLPS = 805
-  /// Move High Packed Double-Precision Floating-Point Value.
-  | VMOVHPD = 806
-  /// Move High Packed Single-Precision Floating-Point Values.
-  | VMOVHPS = 807
-  /// Move Packed Single-Precision Floating-Point Values Low to High.
-  | VMOVLHPS = 808
-  /// Move Low Packed Double-Precision Floating-Point Value.
-  | VMOVLPD = 809
-  /// Move Low Packed Single-Precision Floating-Point Values.
-  | VMOVLPS = 810
-  /// Extract Packed Double-Precision Floating-Point Sign Mask.
-  | VMOVMSKPD = 811
-  /// Extract Packed Single-Precision Floating-Point Sign Mask.
-  | VMOVMSKPS = 812
-  /// Load Double Quadword Non-Temporal Aligned Hint.
-  | VMOVNTDQ = 813
-  /// Store Packed Double-Precision FP Values Using Non-Temporal Hint.
-  | VMOVNTPD = 814
-  /// Store Packed Single-Precision FP Values Using Non-Temporal Hint.
-  | VMOVNTPS = 815
-  /// Move Quadword.
-  | VMOVQ = 816
-  /// Move Data from String to String (doubleword).
-  | VMOVSD = 817
-  /// Move Packed Single-FP High and Duplicate.
-  | VMOVSHDUP = 818
-  /// Move Packed Single-FP Low and Duplicate.
-  | VMOVSLDUP = 819
-  /// Move Scalar Single-Precision Floating-Point Values.
-  | VMOVSS = 820
-  /// Move Unaligned Packed Double-Precision Floating-Point Values.
-  | VMOVUPD = 821
-  /// Move Unaligned Packed Single-Precision Floating-Point Values.
-  | VMOVUPS = 822
-  /// Load Pointer to Virtual-Machine Control Structure.
-  | VMPTRLD = 823
-  /// Store Pointer to Virtual-Machine Control Structure.
-  | VMPTRST = 824
-  /// Reads a component from the VMCS and stores it into a destination operand.
-  | VMREAD = 825
-  /// Resume Virtual Machine.
-  | VMRESUME = 826
-  /// Multiply Packed Double-Precision Floating-Point Values.
-  | VMULPD = 827
-  /// Multiply Packed Single-Precision Floating-Point Values.
-  | VMULPS = 828
-  /// Multiply Scalar Double-Precision Floating-Point Values.
-  | VMULSD = 829
-  /// Multiply Scalar Single-Precision Floating-Point Values.
-  | VMULSS = 830
-  /// Writes a component to the VMCS from a source operand.
-  | VMWRITE = 831
-  /// Leave VMX Operation.
-  | VMXOFF = 832
-  /// Enter VMX Operation.
-  | VMXON = 833
-  /// Bitwise Logical OR of Double-Precision Floating-Point Values.
-  | VORPD = 834
-  /// Bitwise Logical OR of Single-Precision Floating-Point Values.
-  | VORPS = 835
-  /// Packed Absolute Value (byte).
-  | VPABSB = 836
-  /// Packed Absolute Value (dword).
-  | VPABSD = 837
-  /// Packed Absolute Value (word).
-  | VPABSW = 838
-  /// Pack with Signed Saturation.
-  | VPACKSSDW = 839
-  /// Pack with Signed Saturation.
-  | VPACKSSWB = 840
-  /// Pack with Unsigned Saturation.
-  | VPACKUSDW = 841
-  /// Pack with Unsigned Saturation.
-  | VPACKUSWB = 842
-  /// Add Packed byte Integers.
-  | VPADDB = 843
-  /// Add Packed Doubleword Integers.
-  | VPADDD = 844
-  /// Add Packed Quadword Integers.
-  | VPADDQ = 845
-  /// Add Packed Signed Integers with Signed Saturation (byte).
-  | VPADDSB = 846
-  /// Add Packed Signed Integers with Signed Saturation (word).
-  | VPADDSW = 847
-  /// Add Packed Unsigned Integers with Unsigned Saturation (byte).
-  | VPADDUSB = 848
-  /// Add Packed Unsigned Integers with Unsigned Saturation (word).
-  | VPADDUSW = 849
-  /// Add Packed word Integers.
-  | VPADDW = 850
-  /// Packed Align Right.
-  | VPALIGNR = 851
-  /// Logical AND.
-  | VPAND = 852
-  /// Logical AND NOT.
-  | VPANDN = 853
-  /// Average Packed Integers (byte).
-  | VPAVGB = 854
-  /// Average Packed Integers (word).
-  | VPAVGW = 855
-  /// Blend Byte/Word Vectors Using an Opmask Control.
-  | VPBLENDMB = 856
-  /// Blend Int32/Int64 Vectors Using an OpMask Control.
-  | VPBLENDMD = 857
-  /// Blend qword elements using opmask as select control.
-  | VPBLENDMQ = 858
-  /// Blend word elements using opmask as select control.
-  | VPBLENDMW = 859
-  /// Broadcast Integer Data.
-  | VPBROADCASTB = 860
-  /// Broadcast from general-purpose register to vector register.
-  | VPBROADCASTD = 861
-  /// Broadcast Mask to Vector Register.
-  | VPBROADCASTM = 862
-  /// Broadcast from general-purpose register to vector register.
-  | VPBROADCASTQ = 863
-  /// Broadcast from general-purpose register to vector register.
-  | VPBROADCASTW = 864
-  /// Compare packed signed bytes using specified primitive.
-  | VPCMPB = 865
-  /// Compare packed signed dwords using specified primitive.
-  | VPCMPD = 866
-  /// Compare Packed Data for Equal (byte).
-  | VPCMPEQB = 867
-  /// Compare Packed Data for Equal (doubleword).
-  | VPCMPEQD = 868
-  /// Compare Packed Data for Equal (quadword).
-  | VPCMPEQQ = 869
-  /// Compare Packed Data for Equal (word).
-  | VPCMPEQW = 870
-  /// Packed Compare Explicit Length Strings, Return Index.
-  | VPCMPESTRI = 871
-  /// Packed Compare Explicit Length Strings, Return Mask.
-  | VPCMPESTRM = 872
-  /// Compare Packed Signed Integers for Greater Than (byte).
-  | VPCMPGTB = 873
-  /// Compare Packed Signed Integers for Greater Than (doubleword).
-  | VPCMPGTD = 874
-  /// Compare Packed Data for Greater Than (qword).
-  | VPCMPGTQ = 875
-  /// Compare Packed Signed Integers for Greater Than (word).
-  | VPCMPGTW = 876
-  /// Packed Compare Implicit Length Strings, Return Index.
-  | VPCMPISTRI = 877
-  /// Packed Compare Implicit Length Strings, Return Mask.
-  | VPCMPISTRM = 878
-  /// Compare packed signed quadwords using specified primitive.
-  | VPCMPQ = 879
-  /// Compare packed signed words using specified primitive.
-  | VPCMPW = 880
-  /// Compare packed unsigned bytes using specified primitive.
-  | VPCMUB = 881
-  /// Compare packed unsigned dwords using specified primitive.
-  | VPCMUD = 882
-  /// Compare packed unsigned quadwords using specified primitive.
-  | VPCMUQ = 883
-  /// Compare packed unsigned words using specified primitive.
-  | VPCMUW = 884
-  /// Store Sparse Packed Doubleword Integer Values into Dense Memory/Register.
-  | VPCOMPRESSD = 885
-  /// Store Sparse Packed Quadword Integer Values into Dense Memory/Register.
-  | VPCOMPRESSQ = 886
-  /// Detect conflicts within a vector of packed 32/64-bit integers.
-  | VPCONFLICTD = 887
-  /// Detect conflicts within a vector of packed 64-bit integers.
-  | VPCONFLICTQ = 888
-  /// Full Permute of Bytes from Two Tables Overwriting the Index.
-  | VPERMI2B = 889
-  /// Full permute of two tables of dword elements overwriting the index vector.
-  | VPERMI2D = 890
-  /// Full permute of two tables of DP elements overwriting the index vector.
-  | VPERMI2PD = 891
-  /// Full permute of two tables of SP elements overwriting the index vector.
-  | VPERMI2PS = 892
-  /// Full permute of two tables of qword elements overwriting the index vector.
-  | VPERMI2Q = 893
-  /// Full Permute From Two Tables Overwriting the Index.
-  | VPERMI2W = 894
-  /// Full permute of two tables of dword elements overwriting one source table.
-  | VPERMT2D = 895
-  /// Full permute of two tables of DP elements overwriting one source table.
-  | VPERMT2PD = 896
-  /// Full permute of two tables of SP elements overwriting one source table.
-  | VPERMT2PS = 897
-  /// Full permute of two tables of qword elements overwriting one source table.
-  | VPERMT2Q = 898
-  /// Permute packed word elements.
-  | VPERMW = 899
-  /// Load Sparse Packed Doubleword Integer Values from Dense Memory / Register.
-  | VPEXPANDD = 900
-  /// Load Sparse Packed Quadword Integer Values from Dense Memory / Register.
-  | VPEXPANDQ = 901
-  /// Extract Word.
-  | VPEXTRW = 902
-  /// Packed Horizontal Add (32-bit).
-  | VPHADDD = 903
-  /// Packed Horizontal Add and Saturate (16-bit).
-  | VPHADDSW = 904
-  /// Packed Horizontal Add (16-bit).
-  | VPHADDW = 905
-  /// Packed Horizontal Word Minimum.
-  | VPHMINPOSUW = 906
-  /// Packed Horizontal Subtract (32-bit).
-  | VPHSUBD = 907
-  /// Packed Horizontal Subtract and Saturate (16-bit)
-  | VPHSUBSW = 908
-  /// Packed Horizontal Subtract (16-bit).
-  | VPHSUBW = 909
-  /// Insert Byte.
-  | VPINSRB = 910
-  /// Insert Word.
-  | VPINSRW = 911
-  /// Count the number of leading zero bits of packed dword elements.
-  | VPLZCNTD = 912
-  /// Count the number of leading zero bits of packed qword elements.
-  | VPLZCNTQ = 913
-  /// Multiply and Add Packed Integers.
-  | VPMADDWD = 914
-  /// Maximum of Packed Signed Integers (byte).
-  | VPMAXSB = 915
-  /// Maximum of Packed Signed Integers (dword).
-  | VPMAXSD = 916
-  /// Compute maximum of packed signed 64-bit integer elements.
-  | VPMAXSQ = 917
-  /// Maximum of Packed Signed Word Integers.
-  | VPMAXSW = 918
-  /// Maximum of Packed Unsigned Byte Integers.
-  | VPMAXUB = 919
-  /// Maximum of Packed Unsigned Integers (dword).
-  | VPMAXUD = 920
-  /// Compute maximum of packed unsigned 64-bit integer elements.
-  | VPMAXUQ = 921
-  /// Maximum of Packed Unsigned Integers (word).
-  | VPMAXUW = 922
-  /// Minimum of Packed Signed Integers (byte).
-  | VPMINSB = 923
-  /// Minimum of Packed Signed Integers (dword).
-  | VPMINSD = 924
-  /// Compute minimum of packed signed 64-bit integer elements.
-  | VPMINSQ = 925
-  /// Minimum of Packed Signed Word Integers.
-  | VPMINSW = 926
-  /// Minimum of Packed Unsigned Byte Integers.
-  | VPMINUB = 927
-  /// Minimum of Packed Dword Integers.
-  | VPMINUD = 928
-  /// Compute minimum of packed unsigned 64-bit integer elements.
-  | VPMINUQ = 929
-  /// Minimum of Packed Unsigned Integers (word).
-  | VPMINUW = 930
-  /// Convert a vector register in 32/64-bit granularity to an opmask register.
-  | VPMOVB2D = 931
-  /// Convert a Vector Register to a Mask.
-  | VPMOVB2M = 932
-  /// Down Convert DWord to Byte.
-  | VPMOVDB = 933
-  /// Down Convert DWord to Word.
-  | VPMOVDW = 934
-  /// Convert opmask register to vector register in 8-bit granularity.
-  | VPMOVM2B = 935
-  /// Convert opmask register to vector register in 32-bit granularity.
-  | VPMOVM2D = 936
-  /// Convert opmask register to vector register in 64-bit granularity.
-  | VPMOVM2Q = 937
-  /// Convert opmask register to vector register in 16-bit granularity.
-  | VPMOVM2W = 938
-  /// Move Byte Mask.
-  | VPMOVMSKB = 939
-  /// Convert a Vector Register to a Mask.
-  | VPMOVQ2M = 940
-  /// Down Convert QWord to Byte.
-  | VPMOVQB = 941
-  /// Down Convert QWord to DWord.
-  | VPMOVQD = 942
-  /// Down Convert QWord to Word.
-  | VPMOVQW = 943
-  /// Down Convert DWord to Byte.
-  | VPMOVSDB = 944
-  /// Down Convert DWord to Word.
-  | VPMOVSDW = 945
-  /// Down Convert QWord to Byte.
-  | VPMOVSQB = 946
-  /// Down Convert QWord to Dword.
-  | VPMOVSQD = 947
-  /// Down Convert QWord to Word.
-  | VPMOVSQW = 948
-  /// Down Convert Word to Byte.
-  | VPMOVSWB = 949
-  /// Packed Move with Sign Extend (8-bit to 32-bit).
-  | VPMOVSXBD = 950
-  /// Packed Move with Sign Extend (8-bit to 64-bit).
-  | VPMOVSXBQ = 951
-  /// Packed Move with Sign Extend (8-bit to 16-bit).
-  | VPMOVSXBW = 952
-  /// Packed Move with Sign Extend (32-bit to 64-bit).
-  | VPMOVSXDQ = 953
-  /// Packed Move with Sign Extend (16-bit to 32-bit).
-  | VPMOVSXWD = 954
-  /// Packed Move with Sign Extend (16-bit to 64-bit).
-  | VPMOVSXWQ = 955
-  /// Down Convert DWord to Byte.
-  | VPMOVUSDB = 956
-  /// Down Convert DWord to Word.
-  | VPMOVUSDW = 957
-  /// Down Convert QWord to Byte.
-  | VPMOVUSQB = 958
-  /// Down Convert QWord to DWord
-  | VPMOVUSQD = 959
-  /// Down Convert QWord to Dword.
-  | VPMOVUSQW = 960
-  /// Down Convert Word to Byte.
-  | VPMOVUSWB = 961
-  /// Convert a vector register in 16-bit granularity to an opmask register.
-  | VPMOVW2M = 962
-  /// Down convert word elements in a vector to byte elements using truncation.
-  | VPMOVWB = 963
-  /// Packed Move with Zero Extend (8-bit to 32-bit).
-  | VPMOVZXBD = 964
-  /// Packed Move with Zero Extend (8-bit to 64-bit).
-  | VPMOVZXBQ = 965
-  /// Packed Move with Zero Extend (8-bit to 16-bit).
-  | VPMOVZXBW = 966
-  /// Packed Move with Zero Extend (32-bit to 64-bit).
-  | VPMOVZXDQ = 967
-  /// Packed Move with Zero Extend (16-bit to 32-bit).
-  | VPMOVZXWD = 968
-  /// Packed Move with Zero Extend (16-bit to 64-bit).
-  | VPMOVZXWQ = 969
-  /// Multiply Packed Doubleword Integers.
-  | VPMULDQ = 970
-  /// Packed Multiply High with Round and Scale.
-  | VPMULHRSW = 971
-  /// Multiply Packed Unsigned Integers and Store High Result.
-  | VPMULHUW = 972
-  /// Multiply Packed Signed Integers and Store High Result.
-  | VPMULHW = 973
-  /// Multiply Packed Integers and Store Low Result.
-  | VPMULLD = 974
-  /// Multiply Packed Integers and Store Low Result.
-  | VPMULLQ = 975
-  /// Multiply Packed Signed Integers and Store Low Result.
-  | VPMULLW = 976
-  /// Multiply Packed Unsigned Doubleword Integers.
-  | VPMULUDQ = 977
-  /// Bitwise Logical OR.
-  | VPOR = 978
-  /// Rotate dword elem left by a constant shift count with conditional update.
-  | VPROLD = 979
-  /// Rotate qword elem left by a constant shift count with conditional update.
-  | VPROLQ = 980
-  /// Rotate dword element left by shift counts specified.
-  | VPROLVD = 981
-  /// Rotate qword element left by shift counts specified.
-  | VPROLVQ = 982
-  /// Rotate dword element right by a constant shift count.
-  | VPRORD = 983
-  /// Rotate qword element right by a constant shift count.
-  | VPRORQ = 984
-  /// Rotate dword element right by shift counts specified.
-  | VPRORRD = 985
-  /// Rotate qword element right by shift counts specified.
-  | VPRORRQ = 986
-  /// Compute Sum of Absolute Differences.
-  | VPSADBW = 987
-  /// Scatter dword elements in a vector to memory using dword indices.
-  | VPSCATTERDD = 988
-  /// Scatter qword elements in a vector to memory using dword indices.
-  | VPSCATTERDQ = 989
-  /// Scatter dword elements in a vector to memory using qword indices.
-  | VPSCATTERQD = 990
-  /// Scatter qword elements in a vector to memory using qword indices.
-  | VPSCATTERQQ = 991
-  /// Packed Shuffle Bytes.
-  | VPSHUFB = 992
-  /// Shuffle Packed Doublewords.
-  | VPSHUFD = 993
-  /// Shuffle Packed High Words.
-  | VPSHUFHW = 994
-  /// Shuffle Packed Low Words.
-  | VPSHUFLW = 995
-  /// Packed SIGN (byte).
-  | VPSIGNB = 996
-  /// Packed SIGN (doubleword).
-  | VPSIGND = 997
-  /// Packed SIGN (word).
-  | VPSIGNW = 998
-  /// Shift Packed Data Left Logical (doubleword).
-  | VPSLLD = 999
-  /// Shift Double Quadword Left Logical.
-  | VPSLLDQ = 1000
-  /// Shift Packed Data Left Logical (quadword).
-  | VPSLLQ = 1001
-  /// Variable Bit Shift Left Logical.
-  | VPSLLVW = 1002
-  /// Shift Packed Data Left Logical (word).
-  | VPSLLW = 1003
-  /// Shift Packed Data Right Arithmetic (doubleword).
-  | VPSRAD = 1004
-  /// Shift qwords right by a constant shift count and shifting in sign bits.
-  | VPSRAQ = 1005
-  /// Shift qwords right by shift counts in a vector and shifting in sign bits.
-  | VPSRAVQ = 1006
-  /// Variable Bit Shift Right Arithmetic.
-  | VPSRAVW = 1007
-  /// Shift Packed Data Right Arithmetic (word).
-  | VPSRAW = 1008
-  /// Shift Packed Data Right Logical (doubleword).
-  | VPSRLD = 1009
-  /// Shift Double Quadword Right Logical.
-  | VPSRLDQ = 1010
-  /// Shift Packed Data Right Logical (quadword).
-  | VPSRLQ = 1011
-  /// Variable Bit Shift Right Logical.
-  | VPSRLVW = 1012
-  /// Shift Packed Data Right Logical (word).
-  | VPSRLW = 1013
-  /// Subtract Packed Integers (byte).
-  | VPSUBB = 1014
-  /// Subtract Packed Integers (doubleword).
-  | VPSUBD = 1015
-  /// Subtract Packed Integers (quadword).
-  | VPSUBQ = 1016
-  /// Subtract Packed Signed Integers with Signed Saturation (byte).
-  | VPSUBSB = 1017
-  /// Subtract Packed Signed Integers with Signed Saturation (word).
-  | VPSUBSW = 1018
-  /// Subtract Packed Unsigned Integers with Unsigned Saturation (byte).
-  | VPSUBUSB = 1019
-  /// Subtract Packed Unsigned Integers with Unsigned Saturation (word).
-  | VPSUBUSW = 1020
-  /// Subtract Packed Integers (word).
-  | VPSUBW = 1021
-  /// Perform bitwise ternary logic operation of three vectors.
-  | VPTERLOGD = 1022
-  /// Perform bitwise ternary logic operation of three vectors.
-  | VPTERLOGQ = 1023
-  /// Logical Compare.
-  | VPTEST = 1024
-  /// Perform bitwise AND of byte elems of two vecs and write results to opmask.
-  | VPTESTMB = 1025
-  /// Perform bitwise AND of dword elems of 2-vecs and write results to opmask.
-  | VPTESTMD = 1026
-  /// Perform bitwise AND of qword elems of 2-vecs and write results to opmask.
-  | VPTESTMQ = 1027
-  /// Perform bitwise AND of word elems of two vecs and write results to opmask.
-  | VPTESTMW = 1028
-  /// Perform bitwise NAND of byte elems of 2-vecs and write results to opmask.
-  | VPTESTNMB = 1029
-  /// Perform bitwise NAND of dword elems of 2-vecs and write results to opmask.
-  | VPTESTNMD = 1030
-  /// Perform bitwise NAND of qword elems of 2-vecs and write results to opmask.
-  | VPTESTNMQ = 1031
-  /// Perform bitwise NAND of word elems of 2-vecs and write results to opmask.
-  | VPTESTNMW = 1032
-  /// Unpack High Data.
-  | VPUNPCKHBW = 1033
-  /// Unpack High Data.
-  | VPUNPCKHDQ = 1034
-  /// Unpack High Data.
-  | VPUNPCKHQDQ = 1035
-  /// Unpack High Data.
-  | VPUNPCKHWD = 1036
-  /// Unpack Low Data.
-  | VPUNPCKLBW = 1037
-  /// Unpack Low Data.
-  | VPUNPCKLDQ = 1038
-  /// Unpack Low Data.
-  | VPUNPCKLQDQ = 1039
-  /// Unpack Low Data.
-  | VPUNPCKLWD = 1040
-  /// Logical Exclusive OR.
-  | VPXOR = 1041
-  /// Range Restriction Calculation For Packed Pairs of Float64 Values.
-  | VRANGEPD = 1042
-  /// Range Restriction Calculation For Packed Pairs of Float32 Values.
-  | VRANGEPS = 1043
-  /// Range Restriction Calculation From a pair of Scalar Float64 Values.
-  | VRANGESD = 1044
-  /// Range Restriction Calculation From a Pair of Scalar Float32 Values.
-  | VRANGESS = 1045
-  /// Compute Approximate Reciprocals of Packed Float64 Values.
-  | VRCP14PD = 1046
-  /// Compute Approximate Reciprocals of Packed Float32 Values.
-  | VRCP14PS = 1047
-  /// Compute Approximate Reciprocal of Scalar Float64 Value.
-  | VRCP14SD = 1048
-  /// Compute Approximate Reciprocal of Scalar Float32 Value.
-  | VRCP14SS = 1049
-  /// Computes the reciprocal approximation of the float64 values.
-  | VRCP28PD = 1050
-  /// Computes the reciprocal approximation of the float32 values.
-  | VRCP28PS = 1051
-  /// Computes the reciprocal approximation of the low float64 value.
-  | VRCP28SD = 1052
-  /// Computes the reciprocal approximation of the low float32 value.
-  | VRCP28SS = 1053
-  /// Perform Reduction Transformation on Packed Float64 Values.
-  | VREDUCEPD = 1054
-  /// Perform Reduction Transformation on Packed Float32 Values.
-  | VREDUCEPS = 1055
-  /// Perform a Reduction Transformation on a Scalar Float64 Value.
-  | VREDUCESD = 1056
-  /// Perform a Reduction Transformation on a Scalar Float32 Value.
-  | VREDUCESS = 1057
-  /// Round Packed Float64 Values To Include A Given Number Of Fraction Bits.
-  | VRNDSCALEPD = 1058
-  /// Round Packed Float32 Values To Include A Given Number Of Fraction Bits.
-  | VRNDSCALEPS = 1059
-  /// Round Scalar Float64 Value To Include A Given Number Of Fraction Bits.
-  | VRNDSCALESD = 1060
-  /// Round Scalar Float32 Value To Include A Given Number Of Fraction Bits.
-  | VRNDSCALESS = 1061
-  /// Compute Approximate Reciprocals of Square Roots of Packed Float64 Values.
-  | VRSQRT14PD = 1062
-  /// Compute Approximate Reciprocals of Square Roots of Packed Float32 Values.
-  | VRSQRT14PS = 1063
-  /// Compute Approximate Reciprocal of Square Root of Scalar Float64 Value.
-  | VRSQRT14SD = 1064
-  /// Compute Approximate Reciprocal of Square Root of Scalar Float32 Value.
-  | VRSQRT14SS = 1065
-  /// Computes the reciprocal square root of the float64 values.
-  | VRSQRT28PD = 1066
-  /// Computes the reciprocal square root of the float32 values.
-  | VRSQRT28PS = 1067
-  /// Computes the reciprocal square root of the low float64 value.
-  | VRSQRT28SD = 1068
-  /// Computes the reciprocal square root of the low float32 value.
-  | VRSQRT28SS = 1069
-  /// Multiply packed DP FP elements of a vector by powers.
-  | VSCALEPD = 1070
-  /// Multiply packed SP FP elements of a vector by powers.
-  | VSCALEPS = 1071
-  /// Multiply the low DP FP element of a vector by powers.
-  | VSCALESD = 1072
-  /// Multiply the low SP FP element of a vector by powers.
-  | VSCALESS = 1073
-  /// Scatter SP/DP FP elements in a vector to memory using dword indices.
-  | VSCATTERDD = 1074
-  /// Scatter SP/DP FP elements in a vector to memory using dword indices.
-  | VSCATTERDQ = 1075
-  /// Scatter SP/DP FP elements in a vector to memory using qword indices.
-  | VSCATTERQD = 1076
-  /// Scatter SP/DP FP elements in a vector to memory using qword indices.
-  | VSCATTERQQ = 1077
-  /// Shuffle 128-bit lanes of a vector with 32 bit granular conditional update.
-  | VSHUFF32X4 = 1078
-  /// Shuffle 128-bit lanes of a vector with 64 bit granular conditional update.
-  | VSHUFF64X2 = 1079
-  /// Shuffle 128-bit lanes of a vector with 32 bit granular conditional update.
-  | VSHUFI32X4 = 1080
-  /// Shuffle 128-bit lanes of a vector with 64 bit granular conditional update.
-  | VSHUFI64X2 = 1081
-  /// Shuffle Packed Double-Precision Floating-Point Values.
-  | VSHUFPD = 1082
-  /// Shuffle Packed Single-Precision Floating-Point Values.
-  | VSHUFPS = 1083
-  /// Compute packed square roots of packed double-precision FP values.
-  | VSQRTPD = 1084
-  /// Compute square roots of packed single-precision floating-point values.
-  | VSQRTPS = 1085
-  /// Compute scalar square root of scalar double-precision FP values.
-  | VSQRTSD = 1086
-  /// Compute square root of scalar single-precision floating-point values.
-  | VSQRTSS = 1087
-  /// Subtract Packed Double-Precision Floating-Point Values.
-  | VSUBPD = 1088
-  /// Subtract Packed Single-Precision Floating-Point Values.
-  | VSUBPS = 1089
-  /// Subtract Scalar Double-Precision Floating-Point Values.
-  | VSUBSD = 1090
-  /// Subtract Scalar Single-Precision Floating-Point Values.
-  | VSUBSS = 1091
-  /// Unordered Compare Scalar Double-Precision FP Values and Set EFLAGS.
-  | VUCOMISD = 1092
-  /// Unordered Compare Scalar Single-Precision FPValues and Set EFLAGS.
-  | VUCOMISS = 1093
-  /// Unpack and Interleave High Packed Double-Precision Floating-Point Values.
-  | VUNPCKHPD = 1094
-  /// Unpack and Interleave High Packed Single-Precision Floating-Point Values.
-  | VUNPCKHPS = 1095
-  /// Unpack and Interleave Low Packed Double-Precision Floating-Point Values.
-  | VUNPCKLPD = 1096
-  /// Unpack and Interleave Low Packed Single-Precision Floating-Point Values.
-  | VUNPCKLPS = 1097
-  /// Bitwise Logical XOR for Double-Precision Floating-Point Values.
-  | VXORPD = 1098
-  /// Bitwise Logical XOR for Single-Precision Floating-Point Values.
-  | VXORPS = 1099
-  /// Zero Upper Bits of YMM Registers.
-  | VZEROUPPER = 1100
-  /// Wait.
-  | WAIT = 1101
-  /// Write Back and Invalidate Cache.
-  | WBINVD = 1102
-  /// Write FS Segment Base.
-  | WRFSBASE = 1103
-  /// Write GS Segment Base.
-  | WRGSBASE = 1104
-  /// Write to Model Specific Register.
-  | WRMSR = 1105
-  /// Write Data to User Page Key Register.
-  | WRPKRU = 1106
-  /// Write to a shadow stack.
-  | WRSS = 1107
-  /// Write to a user mode shadow stack.
-  | WRUSS = 1108
-  /// Transactional Abort.
-  | XABORT = 1109
-  /// Prefix hint to the beginning of an HLE transaction region.
-  | XACQUIRE = 1110
-  /// Exchange and Add.
-  | XADD = 1111
-  /// Transactional Begin.
-  | XBEGIN = 1112
-  /// Exchange Register/Memory with Register.
-  | XCHG = 1113
-  /// Transactional End.
-  | XEND = 1114
-  /// Value of Extended Control Register.
-  | XGETBV = 1115
-  /// Table lookup translation.
-  | XLAT = 1116
-  /// Table Look-up Translation.
-  | XLATB = 1117
-  /// Logical Exclusive OR.
-  | XOR = 1118
-  /// Bitwise Logical XOR for Double-Precision Floating-Point Values.
-  | XORPD = 1119
-  /// Bitwise Logical XOR for Single-Precision Floating-Point Values.
-  | XORPS = 1120
-  /// Prefix hint to the end of an HLE transaction region.
-  | XRELEASE = 1121
-  /// Restore Processor Extended States.
-  | XRSTOR = 1122
-  /// Restore processor supervisor-mode extended states from memory.
-  | XRSTORS = 1123
-  /// Restore processor supervisor-mode extended states from memory.
-  | XRSTORS64 = 1124
-  /// Save Processor Extended States.
-  | XSAVE = 1125
-  /// Save processor extended states with compaction to memory.
-  | XSAVEC = 1126
-  /// Save processor extended states with compaction to memory.
-  | XSAVEC64 = 1127
-  /// Save Processor Extended States Optimized.
-  | XSAVEOPT = 1128
-  /// Save processor supervisor-mode extended states to memory.
-  | XSAVES = 1129
-  /// Save processor supervisor-mode extended states to memory.
-  | XSAVES64 = 1130
-  /// Set Extended Control Register.
-  | XSETBV = 1131
-  /// Test If In Transactional Execution.
-  | XTEST = 1132
-  /// Invalid Opcode.
-  | InvalOP = 1133
->>>>>>> 9bf939e7
 
 /// We define 8 different RegGrp types. Intel instructions use an integer value
 /// such as a REG field of a ModR/M value.
