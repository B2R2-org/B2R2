(*
  B2R2 - the Next-Generation Reversing Platform

  Copyright (c) SoftSec Lab. @ KAIST, since 2016

  Permission is hereby granted, free of charge, to any person obtaining a copy
  of this software and associated documentation files (the "Software"), to deal
  in the Software without restriction, including without limitation the rights
  to use, copy, modify, merge, publish, distribute, sublicense, and/or sell
  copies of the Software, and to permit persons to whom the Software is
  furnished to do so, subject to the following conditions:

  The above copyright notice and this permission notice shall be included in all
  copies or substantial portions of the Software.

  THE SOFTWARE IS PROVIDED "AS IS", WITHOUT WARRANTY OF ANY KIND, EXPRESS OR
  IMPLIED, INCLUDING BUT NOT LIMITED TO THE WARRANTIES OF MERCHANTABILITY,
  FITNESS FOR A PARTICULAR PURPOSE AND NONINFRINGEMENT. IN NO EVENT SHALL THE
  AUTHORS OR COPYRIGHT HOLDERS BE LIABLE FOR ANY CLAIM, DAMAGES OR OTHER
  LIABILITY, WHETHER IN AN ACTION OF CONTRACT, TORT OR OTHERWISE, ARISING FROM,
  OUT OF OR IN CONNECTION WITH THE SOFTWARE OR THE USE OR OTHER DEALINGS IN THE
  SOFTWARE.
*)

module internal B2R2.FrontEnd.BinFile.ELF.Header

open System
open B2R2
open B2R2.FrontEnd.BinFile.FileHelper

let private elfMagicNumber = [| 0x7fuy; 0x45uy; 0x4cuy; 0x46uy |]

/// Check if the file has a valid ELF header.
let isELF (span: ByteSpan) =
  span.Length > 4
  && span.Slice(0, 4).SequenceEqual (ReadOnlySpan elfMagicNumber)

let peekClass (span: ByteSpan) =
  match span[4] with
  | 0x1uy -> WordSize.Bit32
  | 0x2uy -> WordSize.Bit64
  | _ -> raise InvalidWordSizeException

let peekEndianness (span: ByteSpan) =
  match span[5] with
  | 0x1uy -> Endian.Little
  | 0x2uy -> Endian.Big
  | _ -> raise InvalidEndianException

let peekELFFileType (span: ByteSpan) (reader: IBinReader) =
  reader.ReadUInt16 (span, 16)
  |> LanguagePrimitives.EnumOfValue: ELFFileType

let peekELFFlags span reader cls =
  peekHeaderU32 span reader cls 0 36 48

let getMIPSISA span reader cls =
  match peekELFFlags span reader cls &&& 0xf0000000u with
  | 0x00000000u -> Arch.MIPS1
  | 0x10000000u -> Arch.MIPS2
  | 0x20000000u -> Arch.MIPS3
  | 0x30000000u -> Arch.MIPS4
  | 0x40000000u -> Arch.MIPS5
  | 0x50000000u -> Arch.MIPS32
  | 0x60000000u -> Arch.MIPS64
  | 0x70000000u -> Arch.MIPS32R2
  | 0x80000000u -> Arch.MIPS64R2
  | 0x90000000u -> Arch.MIPS32R6
  | 0xa0000000u -> Arch.MIPS64R6
  | c -> failwithf "invalid MIPS arch (%02x)" c

let peekArch (span: ByteSpan) (reader: IBinReader) cls =
  match reader.ReadInt16 (span, 18) with
  | 0x03s -> Arch.IntelX86
  | 0x3es -> Arch.IntelX64
  | 0x28s -> Arch.ARMv7
  | 0xB7s -> Arch.AARCH64
  | 0x08s
  | 0x0as -> getMIPSISA span reader cls
  | 0x53s -> Arch.AVR
<<<<<<< HEAD
  | 0x14s -> Arch.PPC32
=======
  | 0x2as | 0x2a00s -> Arch.SH4
>>>>>>> 17e9d075
  | _ -> Arch.UnknownISA

let computeNewBaseAddr ftype baseAddr =
  match ftype with
  | ELFFileType.Executable -> 0UL (* Non-pie executable must have zero base. *)
  | _ -> defaultArg baseAddr 0UL

let parse span (reader: IBinReader) baseAddr =
  let cls = peekClass span
  let ftype = peekELFFileType span reader
  let baseAddr = computeNewBaseAddr ftype baseAddr
  { Class = cls
    Endian = peekEndianness span
    Version = peekHeaderU32 span reader cls 0 6 6
    OSABI = span[7] |> LanguagePrimitives.EnumOfValue
    OSABIVersion = span[8] |> uint32
    ELFFileType = ftype
    MachineType = peekArch span reader cls
    EntryPoint = peekHeaderNative span reader cls 0 24 24 + baseAddr
    PHdrTblOffset = peekHeaderNative span reader cls 0 28 32
    SHdrTblOffset = peekHeaderNative span reader cls 0 32 40
    ELFFlags = peekELFFlags span reader cls
    HeaderSize = peekHeaderU16 span reader cls 0 40 52
    PHdrEntrySize = peekHeaderU16 span reader cls 0 42 54
    PHdrNum = peekHeaderU16 span reader cls 0 44 56
    SHdrEntrySize = peekHeaderU16 span reader cls 0 46 58
    SHdrNum = peekHeaderU16 span reader cls 0 48 60
    SHdrStrIdx = peekHeaderU16 span reader cls 0 50 62 }, baseAddr<|MERGE_RESOLUTION|>--- conflicted
+++ resolved
@@ -78,11 +78,8 @@
   | 0x08s
   | 0x0as -> getMIPSISA span reader cls
   | 0x53s -> Arch.AVR
-<<<<<<< HEAD
+  | 0x2as | 0x2a00s -> Arch.SH4
   | 0x14s -> Arch.PPC32
-=======
-  | 0x2as | 0x2a00s -> Arch.SH4
->>>>>>> 17e9d075
   | _ -> Arch.UnknownISA
 
 let computeNewBaseAddr ftype baseAddr =
