--- conflicted
+++ resolved
@@ -38,19 +38,19 @@
 
   override __.GetPseudoRegVar _id _pos = Utils.impossible ()
 
-type SH4Parser () =
+type SH4Parser (isa: ISA) =
   inherit Parser ()
-<<<<<<< HEAD
 
-  override __.Parse (_: byte[], _: Addr): Instruction =
-    Utils.futureFeature ()
+  let reader =
+    if isa.Endian = Endian.Little then BinReader.binReaderLE
+    else BinReader.binReaderBE
 
-  override __.Parse (_: ByteSpan, _: Addr): Instruction =
-    Utils.futureFeature ()
-=======
-  override __.Parse binReader addr pos =
-    Parser.parse binReader addr pos :> Instruction // FIXME
->>>>>>> 17e9d075
+  override __.Parse (span: ByteSpan, addr: Addr) =
+    Parser.parse span reader addr :> Instruction
+
+  override __.Parse (bs: byte[], addr: Addr) =
+    let span = ReadOnlySpan bs
+    __.Parse (span, addr)
 
   override __.OperationMode with get() = ArchOperationMode.NoMode and set _ = ()
 
