﻿<Project Sdk="Microsoft.NET.Sdk">

  <PropertyGroup>
    <OutputType>Exe</OutputType>
    <TargetFramework>netcoreapp2.0</TargetFramework>
    <IsPackable>false</IsPackable>
    <IsTestProject>false</IsTestProject>
  </PropertyGroup>

  <ItemGroup>
    <Compile Include="Protocol.fs" />
    <Compile Include="CmdTypes.fs" />
    <Compile Include="CmdUtils.fs" />
    <Compile Include="BinInfo.fs" />
    <Compile Include="Credits.fs" />
<<<<<<< HEAD
    <Compile Include="Demangle.fs" />
=======
    <Compile Include="SimpleArithReference.fs" />
    <Compile Include="SimpleArithConverter.fs" />
    <Compile Include="SimpleArithHelper.fs" />
    <Compile Include="SimpleArithTypes.fs" />
    <Compile Include="SimpleArithOperate.fs" />
    <Compile Include="SimpleArithParser.fs" />
    <Compile Include="EvalExpr.fs" />
>>>>>>> 1cf23d45
    <Compile Include="List.fs" />
    <Compile Include="Search.fs" />
    <Compile Include="Show.fs" />
    <Compile Include="HexDump.fs" />
    <Compile Include="Print.fs" />
    <Compile Include="Disasm.fs" />
    <Compile Include="ROP.fs" />
    <Compile Include="Help.fs" />
    <Compile Include="CmdSpec.fs" />
    <Compile Include="CLI.fs" />
    <Compile Include="HTTPServer.fs" />
    <Compile Include="Main.fs" />
    <None Include="WebUI\**" CopyToOutputDirectory="PreserveNewest" />
  </ItemGroup>

  <ItemGroup>
    <ProjectReference Include="..\..\FrontEnd\Core\B2R2.FrontEnd.Core.fsproj" />
    <ProjectReference Include="..\..\FrontEnd\Library\B2R2.FrontEnd.Library.fsproj" />
    <ProjectReference Include="..\..\BinGraph\B2R2.BinGraph.fsproj" />
    <ProjectReference Include="..\..\ROP\B2R2.ROP.fsproj" />
    <ProjectReference Include="..\..\Visualization\B2R2.Visualization.fsproj" />
    <ProjectReference Include="..\..\NameMangling\B2R2.NameMangling.fsproj" />
    <ProjectReference Include="..\Core\B2R2.Utilities.Core.fsproj" />
  </ItemGroup>

  <ItemGroup>
    <PackageReference Include="B2R2.FsReadLine" Version="0.1.1" />
    <PackageReference Include="FParsec" Version="1.0.3" />
  </ItemGroup>

</Project><|MERGE_RESOLUTION|>--- conflicted
+++ resolved
@@ -13,9 +13,7 @@
     <Compile Include="CmdUtils.fs" />
     <Compile Include="BinInfo.fs" />
     <Compile Include="Credits.fs" />
-<<<<<<< HEAD
     <Compile Include="Demangle.fs" />
-=======
     <Compile Include="SimpleArithReference.fs" />
     <Compile Include="SimpleArithConverter.fs" />
     <Compile Include="SimpleArithHelper.fs" />
@@ -23,7 +21,6 @@
     <Compile Include="SimpleArithOperate.fs" />
     <Compile Include="SimpleArithParser.fs" />
     <Compile Include="EvalExpr.fs" />
->>>>>>> 1cf23d45
     <Compile Include="List.fs" />
     <Compile Include="Search.fs" />
     <Compile Include="Show.fs" />
