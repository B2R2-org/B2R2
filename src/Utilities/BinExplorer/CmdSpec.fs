(*
  B2R2 - the Next-Generation Reversing Platform

  Author: Sang Kil Cha <sangkilc@kaist.ac.kr>

  Copyright (c) SoftSec Lab. @ KAIST, since 2016

  Permission is hereby granted, free of charge, to any person obtaining a copy
  of this software and associated documentation files (the "Software"), to deal
  in the Software without restriction, including without limitation the rights
  to use, copy, modify, merge, publish, distribute, sublicense, and/or sell
  copies of the Software, and to permit persons to whom the Software is
  furnished to do so, subject to the following conditions:

  The above copyright notice and this permission notice shall be included in all
  copies or substantial portions of the Software.

  THE SOFTWARE IS PROVIDED "AS IS", WITHOUT WARRANTY OF ANY KIND, EXPRESS OR
  IMPLIED, INCLUDING BUT NOT LIMITED TO THE WARRANTIES OF MERCHANTABILITY,
  FITNESS FOR A PARTICULAR PURPOSE AND NONINFRINGEMENT. IN NO EVENT SHALL THE
  AUTHORS OR COPYRIGHT HOLDERS BE LIABLE FOR ANY CLAIM, DAMAGES OR OTHER
  LIABILITY, WHETHER IN AN ACTION OF CONTRACT, TORT OR OTHERWISE, ARISING FROM,
  OUT OF OR IN CONNECTION WITH THE SOFTWARE OR THE USE OR OTHER DEALINGS IN THE
  SOFTWARE.
*)

module internal B2R2.Utilities.BinExplorer.CmdSpec

/// Command specification in *alphabetic* order. The entries in this list
/// should match with the KeyWords of help commands (in defaultCmds).
let speclist =
  [
    CmdBinInfo () :> Cmd
    CmdCredits () :> Cmd
<<<<<<< HEAD
    CmdDemangle () :> Cmd
=======
    CmdEvalExpr () :> Cmd
    CmdEvalExprOctal () :> Cmd
    CmdEvalExprBinary () :> Cmd
    CmdEvalExprDecimal () :> Cmd
    CmdEvalExprFloat () :> Cmd
>>>>>>> 1cf23d45
    CmdDisasm () :> Cmd
    CmdGadgetSearch () :> Cmd
    CmdROP () :> Cmd
    CmdList () :> Cmd
    CmdSearch () :> Cmd
    CmdShow () :> Cmd
    CmdHexDump () :> Cmd
    CmdPrint () :> Cmd
    (* Default commands *)
    CmdHelp () :> Cmd
    CmdExit () :> Cmd
  ]

// vim: set tw=80 sts=2 sw=2:<|MERGE_RESOLUTION|>--- conflicted
+++ resolved
@@ -32,15 +32,12 @@
   [
     CmdBinInfo () :> Cmd
     CmdCredits () :> Cmd
-<<<<<<< HEAD
     CmdDemangle () :> Cmd
-=======
     CmdEvalExpr () :> Cmd
     CmdEvalExprOctal () :> Cmd
     CmdEvalExprBinary () :> Cmd
     CmdEvalExprDecimal () :> Cmd
     CmdEvalExprFloat () :> Cmd
->>>>>>> 1cf23d45
     CmdDisasm () :> Cmd
     CmdGadgetSearch () :> Cmd
     CmdROP () :> Cmd
