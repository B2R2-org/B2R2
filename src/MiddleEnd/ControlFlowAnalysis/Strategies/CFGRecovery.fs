(*
  B2R2 - the Next-Generation Reversing Platform

  Copyright (c) SoftSec Lab. @ KAIST, since 2016

  Permission is hereby granted, free of charge, to any person obtaining a copy
  of this software and associated documentation files (the "Software"), to deal
  in the Software without restriction, including without limitation the rights
  to use, copy, modify, merge, publish, distribute, sublicense, and/or sell
  copies of the Software, and to permit persons to whom the Software is
  furnished to do so, subject to the following conditions:

  The above copyright notice and this permission notice shall be included in all
  copies or substantial portions of the Software.

  THE SOFTWARE IS PROVIDED "AS IS", WITHOUT WARRANTY OF ANY KIND, EXPRESS OR
  IMPLIED, INCLUDING BUT NOT LIMITED TO THE WARRANTIES OF MERCHANTABILITY,
  FITNESS FOR A PARTICULAR PURPOSE AND NONINFRINGEMENT. IN NO EVENT SHALL THE
  AUTHORS OR COPYRIGHT HOLDERS BE LIABLE FOR ANY CLAIM, DAMAGES OR OTHER
  LIABILITY, WHETHER IN AN ACTION OF CONTRACT, TORT OR OTHERWISE, ARISING FROM,
  OUT OF OR IN CONNECTION WITH THE SOFTWARE OR THE USE OR OTHER DEALINGS IN THE
  SOFTWARE.
*)

namespace B2R2.MiddleEnd.ControlFlowAnalysis.Strategies

open System
open System.Collections.Generic
open B2R2
open B2R2.BinIR
open B2R2.BinIR.LowUIR
open B2R2.MiddleEnd.BinGraph
open B2R2.MiddleEnd.ControlFlowGraph
open B2R2.MiddleEnd.ControlFlowAnalysis

module internal CFGRecovery =
  let inline markVertexAsPendingForAnalysis ctx v =
    ctx.CP.MarkVertexAsPending v

  let inline markVertexAsRemovalForAnalysis ctx v =
    ctx.CP.MarkVertexAsRemoval v
    ctx.CFG.GetSuccs v |> Seq.iter ctx.CP.MarkVertexAsPending

  let prioritizer =
    { new IPrioritizable with
        member _.GetPriority action =
          match action with
          | InitiateCFG -> 4
          | ExpandCFG _ -> 4
          | MakeCall _ -> 3
          | MakeTlCall _ -> 3
          | MakeIndCall _ -> 3
          | MakeSyscall _ -> 3
          | MakeIndEdges _ -> 2
          | WaitForCallee _ -> 2
          | ResumeAnalysis _ -> 2
          | UpdateCallEdges _ -> 1
          | StartTblRec _ -> 0
          | EndTblRec _ -> 0 }

  let addCallerVertex ctx callsiteAddr vertex =
    if ctx.CallerVertices.ContainsKey callsiteAddr then ()
    else ctx.CallerVertices.Add (callsiteAddr, vertex) |> ignore

  let scanBBLs (ctx: CFGBuildingContext<_, _>) entryPoints =
    ctx.ScanBBLs entryPoints

  let pushAction (ctx: CFGBuildingContext<_, _>) action =
    ctx.ActionQueue.Push prioritizer action

  let getCalleePPoint callsite calleeAddrOpt =
    match calleeAddrOpt with
    | Some addr -> ProgramPoint (callsite, addr, 0)
    | None -> ProgramPoint (callsite, 0UL, -1)

  let makeVertex ctx cfgRec pp (bbl: LowUIRBasicBlock) =
    match ctx.JumpTableRecoveryStatus.TryPeek () with
    | true, status -> bbl.DominatingJumpTableEntry <- Some status
    | false, _ -> ()
    let v = ctx.CFG.AddVertex bbl
    ctx.Vertices[pp] <- v
    (cfgRec: ICFGRecovery<_, _>).OnAddVertex ctx v
    v

  let makeAbsVertex ctx (cfgRec: ICFGRecovery<_, _>) csAddr calleeOpt abs =
    let calleePPoint = getCalleePPoint csAddr calleeOpt
    let bbl = LowUIRBasicBlock.CreateAbstract (calleePPoint, abs)
    let v = ctx.CFG.AddVertex bbl
    ctx.Vertices[calleePPoint] <- v
    cfgRec.OnAddVertex ctx v
    v

  /// Retrieves a vertex (which is either cached or newly created). This
  /// function can raise an exception if the given program point has no
  /// corresponding basic block in the BBL factory, i.e., bad instruction(s),
  /// etc.
  let getVertex ctx cfgRec ppoint =
    match ctx.Vertices.TryGetValue ppoint with
    | true, v -> v
    | false, _ ->
      let bbl = ctx.BBLFactory.Find ppoint
      makeVertex ctx cfgRec ppoint bbl

  let getAbsVertex ctx cfgRec callsiteAddr calleeAddrOpt abs =
    let calleePPoint = getCalleePPoint callsiteAddr calleeAddrOpt
    match ctx.Vertices.TryGetValue calleePPoint with
    | true, v -> v
    | false, _ ->
      makeAbsVertex ctx cfgRec callsiteAddr calleeAddrOpt abs

  let doesAbsVertexExist ctx callsiteAddr calleeAddr =
    getCalleePPoint callsiteAddr (Some calleeAddr)
    |> ctx.Vertices.ContainsKey

  let isGetPCThunk (ctx: CFGBuildingContext<_, _>) srcBBL calleeAddr =
    if ctx.BinHandle.File.ISA.IsX86 then
      let ins = (srcBBL: ILowUIRBasicBlock).LastInstruction
      let nextAddr = ins.Address + uint64 ins.Length
      if calleeAddr = nextAddr then
        match ctx.BBLFactory.PeekBBL calleeAddr with
        | Ok bbl -> bbl[0].IsPop () (* Call to pop *)
        | Error _ -> false
      else false
    else false

  let postponeActionOnCallee ctx calleeAddr action =
    let pendingCallActions = ctx.PendingCallActions
    let queue = ctx.ActionQueue
    let lst =
      match pendingCallActions.TryGetValue calleeAddr with
      | false, _ ->
        let lst = List ()
        pendingCallActions[calleeAddr] <- lst
        queue.Push prioritizer <| WaitForCallee calleeAddr
        lst
      | true, lst -> lst
    lst.Add action

  /// Try to remove a vertex in the CFG whose program point is given as `ppoint`
  /// and return its predecessors and successors. When there's no such vertex,
  /// return empty arrays.
  let tryRemoveVertexAt ctx ppoint =
    match ctx.Vertices.TryGetValue ppoint with
    | true, v ->
      let preds =
        ctx.CFG.GetPredEdges v
        |> Array.filter (fun e -> e.First.VData.Internals.PPoint <> ppoint)
      let succs = ctx.CFG.GetSuccEdges v
      ctx.CFG.RemoveVertex v
      ctx.Vertices.Remove ppoint |> ignore
      markVertexAsRemovalForAnalysis ctx v
      preds, succs
    | false, _ ->
      [||], [||]

  let connectEdge ctx cfgRec srcVertex dstVertex edgeKind =
    ctx.CFG.AddEdge (srcVertex, dstVertex, edgeKind)
    (cfgRec: ICFGRecovery<_, _>).OnAddEdge ctx srcVertex dstVertex edgeKind
#if CFGDEBUG
    let edgeStr = CFGEdgeKind.toString edgeKind
    let srcPPoint = (srcVertex.VData :> IAddressable).PPoint
    let dstPPoint = (dstVertex.VData :> IAddressable).PPoint
    dbglog ctx.ThreadID "ConnectEdge" $"{srcPPoint} -> {dstPPoint} ({edgeStr})"
#endif

  let reconnectVertices ctx (cfgRec: ICFGRecovery<_, _>)
                        (dividedEdges: List<ProgramPoint * ProgramPoint>) =
    for (srcPPoint, dstPPoint) in dividedEdges do
      let preds, succs = tryRemoveVertexAt ctx srcPPoint
      if Array.isEmpty preds && Array.isEmpty succs then
        (* Don't reconnect previously unseen blocks, which can be introduced by
           tail-calls. N.B. BBLFactory cannot see tail-calls. *)
        ()
      else
        let srcVertex = getVertex ctx cfgRec srcPPoint
        let dstVertex = getVertex ctx cfgRec dstPPoint
#if CFGDEBUG
        dbglog ctx.ThreadID "Reconnect" $"{srcPPoint} -> {dstPPoint}"
#endif
        let lastAddr = dstVertex.VData.Internals.LastInstruction.Address
        let callsite = LeafCallSite lastAddr
        if not <| ctx.CallerVertices.ContainsKey callsite then ()
        else ctx.CallerVertices[callsite] <- dstVertex
        connectEdge ctx cfgRec srcVertex dstVertex FallThroughEdge
        for e in preds do
          connectEdge ctx cfgRec e.First srcVertex e.Label
        for e in succs do
          if e.Second.VData.Internals.PPoint = srcPPoint then
            connectEdge ctx cfgRec dstVertex srcVertex e.Label
          else
            connectEdge ctx cfgRec dstVertex e.Second e.Label

  let addExpandCFGAction ctx pp =
    pushAction ctx <| ExpandCFG [ pp ]
    Ok ()

  let isWithinFunction ctx fnAddr dstAddr =
    match ctx.ManagerChannel.GetNextFunctionAddress fnAddr with
    | Some nextFnAddr -> dstAddr < nextFnAddr
    | None -> true

  /// Retrieves a vertex (which is either cached or newly created) for the given
  /// program point only if the vertex is valid, i.e., the vertex is within the
  /// range of the current function. This function is more expensive than
  /// `getVertex`, but needs to be used when the target program point is not
  /// guaranteed to be valid.
  let getValidVertex ctx cfgRec pp =
    match ctx.Vertices.TryGetValue pp with
    | true, v -> Ok v
    | false, _ ->
      match ctx.BBLFactory.TryFind pp with
      | Ok bbl ->
        let fnAddr = ctx.FunctionAddress
        let max = bbl.Internals.Range.Max
        if isWithinFunction ctx fnAddr max then
          Ok (makeVertex ctx cfgRec pp bbl)
        else
          Error ErrorCase.ItemNotFound
      | Error _ -> Error ErrorCase.ItemNotFound

  let scanBBLsAndConnect ctx cfgRec src dstAddr edgeKind =
    match scanBBLs ctx [ dstAddr ] with
    | Ok dividedEdges ->
      let dstPPoint = ProgramPoint (dstAddr, 0)
      match getValidVertex ctx cfgRec dstPPoint with
      | Ok dstVertex ->
        connectEdge ctx cfgRec src dstVertex edgeKind
        reconnectVertices ctx cfgRec dividedEdges
        addExpandCFGAction ctx dstPPoint
      | Error e -> Error e
    | Error e -> Error e

  let toCFGResult = function
    | Ok _ -> MoveOn
    | Error e -> FailStop e

  let isExecutableAddr (ctx: CFGBuildingContext<_, _>) targetAddr =
    ctx.BinHandle.File.IsExecutableAddr targetAddr

  let makeCalleeInfoFromCtx ctx = ctx.NonReturningStatus, ctx.UnwindingBytes

  let handleCall ctx cfgRec srcVertex callsite calleeAddr action =
    let srcBBL: ILowUIRBasicBlock = (srcVertex: IVertex<_>).VData
    (* When a caller node is split into multiple nodes, we can detect the same
       abs-vertex multiple times. So we'd better check duplicates here. *)
    if doesAbsVertexExist ctx callsite calleeAddr then MoveOn
    elif isGetPCThunk ctx srcBBL calleeAddr then
      scanBBLsAndConnect ctx cfgRec srcVertex calleeAddr InterJmpEdge
      |> toCFGResult
    elif isExecutableAddr ctx calleeAddr then
      let fnAddr = ctx.FunctionAddress
      let actionQueue = ctx.ActionQueue
      addCallerVertex ctx callsite (getVertex ctx cfgRec srcBBL.PPoint)
      ctx.IntraCallTable.AddRegularCall callsite calleeAddr
      if fnAddr = calleeAddr then (* self-recursion *)
        actionQueue.Push prioritizer action
      else
        match ctx.ManagerChannel.AddDependency (fnAddr, calleeAddr) with
        (* Wait for the callee to finish *)
        | StillBuilding _
        | FailedBuilding -> postponeActionOnCallee ctx calleeAddr action
        (* Directly push the given action into its action queue. *)
        | FinalCtx calleeCtx ->
          let calleeInfo = makeCalleeInfoFromCtx calleeCtx
          match action with
          | MakeCall _ -> MakeCall (callsite, calleeAddr, calleeInfo)
          | MakeTlCall _ -> MakeTlCall (callsite, calleeAddr, calleeInfo)
          | _ -> action
          |> pushAction ctx
      MoveOn
    else FailStop ErrorCase.FailedToRecoverCFG

  let findCandidates (builders: ICFGBuildable<_, _>[]) =
    builders
    |> Array.choose (fun b ->
      if not b.Context.IsExternal then Some <| b.EntryPoint
      else None)

  /// Try to get a vertex (which is either cached or newly created).
  let tryGetVertex ctx cfgRec ppoint =
    match ctx.Vertices.TryGetValue ppoint with
    | true, v -> Ok v
    | false, _ ->
      match ctx.BBLFactory.TryFind ppoint with
      | Ok bbl -> Ok (makeVertex ctx cfgRec ppoint bbl)
      | Error _ -> Error ErrorCase.ItemNotFound

  let connectEdgeIfValid ctx cfgRec (ppQueue: Queue<_>) srcVertex edgeKind
                         dstPPoint =
    match getValidVertex ctx cfgRec dstPPoint with
    | Ok dstVertex ->
      connectEdge ctx cfgRec srcVertex dstVertex edgeKind
      ppQueue.Enqueue dstPPoint
    | Error _ -> ()

  let maskedPPoint ctx targetAddr =
    let rt = ctx.BinHandle.File.ISA.WordSize |> WordSize.toRegType
    let mask = BitVector.UnsignedMax rt |> BitVector.ToUInt64
    ProgramPoint (targetAddr &&& mask, 0)

  let jmpToDstAddr ctx cfgRec (ppQueue: Queue<_>) srcVertex dstAddr jmpKind =
    let dstPPoint = maskedPPoint ctx dstAddr
    match getValidVertex ctx cfgRec dstPPoint with
    | Ok dstVertex ->
      connectEdge ctx cfgRec srcVertex dstVertex jmpKind
      ppQueue.Enqueue dstPPoint
    | Error _ -> ()

  let makeIntraFallThroughEdge ctx cfgRec (ppQueue: Queue<_>) srcVertex =
    match ppQueue.TryPeek () with
    | true, nextPPoint ->
      let dstVertex = getVertex ctx cfgRec nextPPoint
      connectEdge ctx cfgRec srcVertex dstVertex FallThroughEdge
    | false, _ -> ()

  /// Build a CFG starting from the given program points.
<<<<<<< HEAD
  let buildCFG ctx cfgRec (syscallAnalysis: ISyscallAnalyzable)
               useTailcallHeuristic (actionQueue: CFGActionQueue) initPPs =
    let queue = Queue<ProgramPoint> (collection=initPPs)
=======
  let buildCFG ctx (actionQueue: CFGActionQueue) initPPs =
    let ppQueue = Queue<ProgramPoint> (collection = initPPs)
>>>>>>> 01c2e430
    let mutable result = MoveOn
    while queue.Count > 0 && result = MoveOn do
      let ppoint = queue.Dequeue ()
      if not <| ctx.VisitedPPoints.Add ppoint then ()
      else
        let srcVertex = getVertex ctx cfgRec ppoint
        let srcBBL = srcVertex.VData
        let srcData = srcBBL :> ILowUIRBasicBlock
        match srcData.Terminator with
        | IEMark _ ->
          let last = srcData.LastInstruction
          let nextPPoint = ProgramPoint (last.Address + uint64 last.Length, 0)
          match tryGetVertex ctx cfgRec nextPPoint with
          | Ok dstVertex ->
            connectEdge ctx cfgRec srcVertex dstVertex FallThroughEdge
            queue.Enqueue nextPPoint
          | Error _ -> () (* Ignore when a bad instruction follows *)
        | Jmp (JmpDest (lbl, _), _) ->
          let dstPPoint = srcBBL.LabelMap[lbl]
          let dstVertex = getVertex ctx cfgRec dstPPoint
          connectEdge ctx cfgRec srcVertex dstVertex IntraJmpEdge
          queue.Enqueue dstPPoint
        | CJmp (_, JmpDest (tLbl, _), JmpDest (fLbl, _), _) ->
          let tPPoint, fPPoint = srcBBL.LabelMap[tLbl], srcBBL.LabelMap[fLbl]
          let tVertex, fVertex =
            getVertex ctx cfgRec tPPoint, getVertex ctx cfgRec fPPoint
          connectEdge ctx cfgRec srcVertex tVertex IntraCJmpTrueEdge
          connectEdge ctx cfgRec srcVertex fVertex IntraCJmpFalseEdge
          queue.Enqueue tPPoint
          queue.Enqueue fPPoint
        | InterJmp (PCVar _, InterJmpKind.Base, _) -> (* intra loop *)
          let dstPPoint = ProgramPoint (ppoint.Address, 0)
          let dstVertex = getVertex ctx cfgRec dstPPoint
          connectEdge ctx cfgRec srcVertex dstVertex InterJmpEdge
        | InterJmp (BinOp (BinOpType.ADD, _, PCVar _, Num (n, _), _),
                    InterJmpKind.Base, _) ->
          let target = srcData.LastInstruction.Address + BitVector.ToUInt64 n
          jmpToDstAddr ctx cfgRec queue srcVertex target InterJmpEdge
        | InterJmp (Num (n, _), InterJmpKind.Base, _) ->
          let target = BitVector.ToUInt64 n
          if useTailcallHeuristic then
            match ctx.ManagerChannel.GetBuildingContext target with
            | FailedBuilding -> (* function does not exist *)
              jmpToDstAddr ctx cfgRec queue srcVertex target InterJmpEdge
            | _ ->
              let lastInsAddr = srcData.LastInstruction.Address
              let callSite = LeafCallSite lastInsAddr
              let act = MakeTlCall (callSite, target, (UnknownNoRet, 0))
              result <- handleCall ctx cfgRec srcVertex callSite target act
          else
            jmpToDstAddr ctx cfgRec queue srcVertex target InterJmpEdge
        | InterJmp (BinOp (BinOpType.ADD, _, PCVar _, Num (n, _), _),
                    InterJmpKind.IsCall, _) ->
          let lastInsAddr = srcData.LastInstruction.Address
          let callsite = LeafCallSite lastInsAddr
          let target = lastInsAddr + BitVector.ToUInt64 n
          let act = MakeCall (callsite, target, (UnknownNoRet, 0))
          result <- handleCall ctx cfgRec srcVertex callsite target act
        | InterJmp (Num (n, _), InterJmpKind.IsCall, _) ->
          let lastInsAddr = srcData.LastInstruction.Address
          let callsite = LeafCallSite lastInsAddr
          let target = BitVector.ToUInt64 n
          let act = MakeCall (callsite, target, (UnknownNoRet, 0))
          result <- handleCall ctx cfgRec srcVertex callsite target act
        | InterCJmp (_, BinOp (BinOpType.ADD, _, PCVar _, Num (tv, _), _),
                        BinOp (BinOpType.ADD, _, PCVar _, Num (fv, _), _), _) ->
          let lastAddr = (srcBBL :> ILowUIRBasicBlock).LastInstruction.Address
          let tpp = maskedPPoint ctx (lastAddr + BitVector.ToUInt64 tv)
          let fpp = maskedPPoint ctx (lastAddr + BitVector.ToUInt64 fv)
          connectEdgeIfValid ctx cfgRec queue srcVertex InterCJmpTrueEdge tpp
          connectEdgeIfValid ctx cfgRec queue srcVertex InterCJmpFalseEdge fpp
        | InterCJmp (_, BinOp (BinOpType.ADD, _, PCVar _, Num (tv, _), _),
                        PCVar _, _) ->
          let lastAddr = (srcBBL :> ILowUIRBasicBlock).LastInstruction.Address
          let tpp = maskedPPoint ctx (lastAddr + BitVector.ToUInt64 tv)
          let fPPoint = maskedPPoint ctx lastAddr
          let fVertex = getVertex ctx cfgRec fPPoint
          connectEdgeIfValid ctx cfgRec queue srcVertex InterCJmpTrueEdge tpp
          connectEdge ctx cfgRec srcVertex fVertex InterCJmpFalseEdge
        | InterCJmp (_, PCVar _,
                        BinOp (BinOpType.ADD, _, PCVar _, Num (fv, _), _), _) ->
          let lastAddr = (srcBBL :> ILowUIRBasicBlock).LastInstruction.Address
          let tpp = maskedPPoint ctx lastAddr
          let fpp = maskedPPoint ctx (lastAddr + BitVector.ToUInt64 fv)
          let tVertex = getVertex ctx cfgRec tpp
          connectEdge ctx cfgRec srcVertex tVertex InterCJmpTrueEdge
          connectEdgeIfValid ctx cfgRec queue srcVertex InterCJmpFalseEdge fpp
        | InterCJmp (_, Num (tv, _), Num (fv, _), _) ->
          let tpp = maskedPPoint ctx (BitVector.ToUInt64 tv)
          let fpp = maskedPPoint ctx (BitVector.ToUInt64 fv)
          connectEdgeIfValid ctx cfgRec queue srcVertex InterCJmpTrueEdge tpp
          connectEdgeIfValid ctx cfgRec queue srcVertex InterCJmpFalseEdge fpp
        | InterJmp (_, InterJmpKind.Base, _) -> (* Indirect jumps *)
          cfgRec.AnalyzeIndirectJump ctx queue ppoint srcVertex
          |> Option.iter (fun r -> result <- r)
        | InterJmp (_, InterJmpKind.IsCall, _) -> (* Indirect calls *)
          let callsiteAddr = srcData.LastInstruction.Address
          let callsite = LeafCallSite callsiteAddr
          addCallerVertex ctx callsite srcVertex
          actionQueue.Push prioritizer <| MakeIndCall (callsite)
        | InterCJmp (_, _, _, _) -> (* Indirect cond jumps *)
          cfgRec.AnalyzeIndirectCondJump ctx queue ppoint srcVertex
          |> Option.iter (fun r -> result <- r)
        | SideEffect (Interrupt 0x80, _) | SideEffect (SysCall, _) ->
          let callsiteAddr = srcData.LastInstruction.Address
          let callsite = LeafCallSite callsiteAddr
          let isExit = syscallAnalysis.IsExit (ctx, srcVertex)
          ctx.IntraCallTable.AddSystemCall callsite isExit
          addCallerVertex ctx callsite srcVertex
          actionQueue.Push prioritizer <| MakeSyscall (callsite, isExit)
        | Jmp _
        | CJmp _
        | InterJmp _
        | InterCJmp _
        | SideEffect (Exception _, _)
        | SideEffect (Terminate, _)
        | SideEffect (Breakpoint, _) ->
          ()
#if DEBUG
        | ISMark _ | LMark _ -> Terminator.impossible ()
#endif
        | _ -> makeIntraFallThroughEdge ctx cfgRec queue srcVertex
    done
    result

  let getFunctionAbstraction ctx (summarizer: IFunctionSummarizable<_, _>)
                             callIns calleeAddr calleeInfo =
    match ctx.ManagerChannel.GetBuildingContext calleeAddr with
    | FinalCtx calleeCtx
    | StillBuilding calleeCtx ->
      let retStatus, unwindingBytes = calleeInfo
      Ok <| summarizer.Summarize (calleeCtx, retStatus, unwindingBytes, callIns)
    | FailedBuilding -> Error ErrorCase.FailedToRecoverCFG

  let connectAbsVertex ctx cfgRec caller calleeAddr isTail abs =
    let callerBBL = (caller: IVertex<LowUIRBasicBlock>).VData.Internals
    let callIns = callerBBL.LastInstruction
    let callsiteAddr = callIns.Address
    let callsite = LeafCallSite callsiteAddr
    let callee = getAbsVertex ctx cfgRec callsite (Some calleeAddr) abs
    let edgeKind = if isTail then TailCallEdge else CallEdge
    connectEdge ctx cfgRec caller callee edgeKind
    callee, callsiteAddr + uint64 callIns.Length

  let connectRet ctx cfgRec (callee, fallthroughAddr) =
    scanBBLsAndConnect ctx cfgRec callee fallthroughAddr RetEdge |> ignore
    (* Depending on the correctness of the noret analysis, there can always be
       an invalid returning edge. In such cases, we won't connect the edge, but
       we don't have to signal an error here. The rest of the process should
       keep going. *)
    Ok ()

  let connectExnEdge ctx cfgRec (callsiteAddr: Addr) =
    match ctx.ExnInfo.TryFindExceptionTarget callsiteAddr with
    | Some target ->
      (* Necessary to lookup the caller again as bbls could be divided *)
      let callsite = LeafCallSite callsiteAddr
      let caller = ctx.CallerVertices[callsite]
      scanBBLsAndConnect ctx cfgRec caller target ExceptionFallThroughEdge
    | None -> Ok ()

  let connectCallWithFT ctx (cfgRec: ICFGRecovery<_, _>) caller calleeAddr
                        calleeInfo =
    let lastIns =
      (caller: IVertex<LowUIRBasicBlock>).VData.Internals.LastInstruction
    getFunctionAbstraction ctx cfgRec.Summarizer lastIns calleeAddr calleeInfo
    |> Result.map (connectAbsVertex ctx cfgRec caller calleeAddr false)
    |> Result.bind (connectRet ctx cfgRec)
    |> Result.bind (fun _ -> connectExnEdge ctx cfgRec lastIns.Address)
    |> toCFGResult

  let connectCallWithoutFT ctx (cfgRec: ICFGRecovery<_, _>) caller calleeAddr
                           calleeInfo =
    let lastIns =
      (caller: IVertex<LowUIRBasicBlock>).VData.Internals.LastInstruction
    getFunctionAbstraction ctx cfgRec.Summarizer lastIns calleeAddr calleeInfo
    |> Result.map (connectAbsVertex ctx cfgRec caller calleeAddr false)
    |> Result.bind (fun _ -> connectExnEdge ctx cfgRec lastIns.Address)
    |> toCFGResult

  let connectCallEdge ctx (cfgRec: ICFGRecovery<_, _>) callsiteAddr callee
                      calleeInfo isTailCall =
    let caller = ctx.CallerVertices[callsiteAddr]
    if isTailCall then
      let lastIns = caller.VData.Internals.LastInstruction
      getFunctionAbstraction ctx cfgRec.Summarizer lastIns callee calleeInfo
      |> Result.map (connectAbsVertex ctx cfgRec caller callee true)
      |> toCFGResult
    elif ctx.FunctionAddress = callee then
      (* recursion = 100% returns (not no-ret) *)
      let lastIns = caller.VData.Internals.LastInstruction
      (* TODO: its unwinding bytes cannot be decided at this moment. *)
      cfgRec.Summarizer.Summarize (ctx, NotNoRet, 0, lastIns)
      |> connectAbsVertex ctx cfgRec caller callee false
      |> connectRet ctx cfgRec
      |> toCFGResult
    else
      match calleeInfo with
      | NoRet, _ -> connectCallWithoutFT ctx cfgRec caller callee calleeInfo
      | NotNoRet, _ -> connectCallWithFT ctx cfgRec caller callee calleeInfo
      | ConditionalNoRet nth, _ ->
        if CondAwareNoretAnalysis.hasNonZero ctx.BinHandle caller nth then
          connectCallWithoutFT ctx cfgRec caller callee calleeInfo
        else connectCallWithFT ctx cfgRec caller callee calleeInfo
      | UnknownNoRet, _ -> Terminator.impossible ()

  let connectIndirectCallEdge ctx cfgRec callsiteAddr =
    let caller = ctx.CallerVertices[callsiteAddr]
    let callIns = caller.VData.Internals.LastInstruction
    let callSiteAddr = callIns.Address
    let callSite = LeafCallSite callSiteAddr
    let summarizer = (cfgRec: ICFGRecovery<_, _>).Summarizer
    let abs = summarizer.MakeUnknownFunctionAbstraction (ctx.BinHandle, callIns)
    let absV = getAbsVertex ctx cfgRec callSite None abs
    connectEdge ctx cfgRec caller absV CallEdge
    connectRet ctx cfgRec (absV, callSiteAddr + uint64 callIns.Length)
    |> Result.bind (fun _ -> connectExnEdge ctx cfgRec callIns.Address)
    |> toCFGResult

  let connectSyscallEdge ctx syscallAnalysis cfgRec callsiteAddr isExit =
    let caller = ctx.CallerVertices[callsiteAddr]
    (syscallAnalysis: ISyscallAnalyzable).MakeAbstract (ctx, caller, isExit)
    |> connectAbsVertex ctx cfgRec caller 0UL false
    |> fun callee ->
      if not isExit then connectRet ctx cfgRec callee |> ignore
      else ()
    MoveOn

  let readJumpTable ctx (jmptbl: JmpTableInfo) idx =
    let size = jmptbl.EntrySize
    let addr = jmptbl.TableAddress + uint64 (idx * size)
    jmptbl.JumpBase + uint64 (ctx.BinHandle.ReadInt (addr, size))

  let pushJmpTblRecoveryAction ctx queue bblAddr jmptbl idx =
    let targetAddr = readJumpTable ctx jmptbl idx
    (queue: CFGActionQueue).Push prioritizer
    <| StartTblRec (jmptbl, idx, bblAddr, targetAddr)
    queue.Push prioritizer
    <| EndTblRec (jmptbl, idx)
    MoveOn

  let recoverIndirectBranches ctx (jmptblAnalysis: IJmpTableAnalyzable<_, _>)
                              queue insAddr bblAddr =
    match jmptblAnalysis.Identify ctx insAddr bblAddr with
    | Ok jmptbl ->
#if CFGDEBUG
      dbglog ctx.ThreadID "JumpTable"
      <| $"{insAddr:x}: [{jmptbl.TableAddress:x}] w/ base {jmptbl.JumpBase:x}"
#endif
      ctx.ManagerChannel.NotifyJumpTableRecovery (ctx.FunctionAddress, jmptbl)
      |> function
        | GoRecovery -> pushJmpTblRecoveryAction ctx queue bblAddr jmptbl 0
        | StopRecoveryButReload -> StopAndReload
        | StopRecoveryAndContinue -> MoveOn
    | Error _ ->
#if CFGDEBUG
      dbglog ctx.ThreadID "JumpTable" $"{insAddr:x} unknown pattern"
#endif
      MoveOn (* We ignore this indirect branch. *)

  let isFailedBuilding (ctx: CFGBuildingContext<'FnCtx, 'GlCtx>) calleeAddr =
    match ctx.ManagerChannel.GetBuildingContext calleeAddr with
    | FailedBuilding -> true
    | _ -> false

  let popOffJmpTblRecoveryAction ctx =
    match ctx.ActionQueue.Pop () with
    | EndTblRec _ -> ()
    | _ -> assert false

  let recoverJumpTableEntry ctx cfgRec queue insAddr srcAddr dstAddr =
    let srcVertex = getVertex ctx cfgRec (ProgramPoint (srcAddr, 0))
    let fnAddr = ctx.FunctionAddress
    if dstAddr < fnAddr
      || not (isExecutableAddr ctx dstAddr)
      || not (isWithinFunction ctx fnAddr dstAddr)
    then
      match ctx.JumpTableRecoveryStatus.TryPeek () with
      | true, (tblAddr, 0) ->
        (* The first jump table entry was invalid. For example, the target could
           be outside the boundary of the current function. In this case, we
           conclude that the indirect jump is not using a jump table, and thus,
           we simply ignore the indirect branch. *)
        ctx.ManagerChannel.CancelJumpTableRecovery (fnAddr, insAddr, tblAddr)
        popOffJmpTblRecoveryAction ctx
        ctx.JumpTableRecoveryStatus.Pop () |> ignore
        MoveOn
      | _ ->
        FailStop ErrorCase.FailedToRecoverCFG
    else
      scanBBLsAndConnect ctx cfgRec srcVertex dstAddr IndirectJmpEdge
      |> toCFGResult

  let sendJmpTblRecoverySuccess ctx queue jmptbl idx =
    let fnAddr = ctx.FunctionAddress
    let tblAddr = jmptbl.TableAddress
    let nextTarget = readJumpTable ctx jmptbl (idx + 1)
    ctx.ManagerChannel.ReportJumpTableSuccess (fnAddr, tblAddr, idx, nextTarget)
    |> function
      | true ->
        let callsiteAddr = jmptbl.InsAddr
        let callsite = LeafCallSite callsiteAddr
        let srcVertex = ctx.CallerVertices[callsite]
        let srcAddr = srcVertex.VData.Internals.BlockAddress
        pushJmpTblRecoveryAction ctx queue srcAddr jmptbl (idx + 1)
      | false ->
#if CFGDEBUG
        dbglog ctx.ThreadID "JumpTable" $"No more to add"
#endif
        MoveOn

  let isNoRet (v: IVertex<LowUIRBasicBlock>) =
    v.VData.Internals.AbstractContent.ReturningStatus = NoRet

  let updateCallEdgesForEachCallsite ctx callsites calleeAddr calleeInfo =
    for callsite in callsites do
      let absPp = ProgramPoint (callsite, calleeAddr, 0)
      match ctx.Vertices.TryGetValue absPp with
      | true, absV when isNoRet absV ->
        let edge = ctx.CFG.GetPredEdges absV |> Array.exactlyOne
        let isTailCall = edge.Label = TailCallEdge
        let action =
          if isTailCall then MakeTlCall (callsite, calleeAddr, calleeInfo)
          else MakeCall (callsite, calleeAddr, calleeInfo)
#if CFGDEBUG
        let fnAddr = ctx.FunctionAddress
        dbglog ctx.ThreadID (nameof UpdateCallEdges)
        <| $"{callsite:x} -> {calleeAddr:x} @ {fnAddr:x}"
#endif
        tryRemoveVertexAt ctx absPp |> ignore
        ctx.ActionQueue.Push prioritizer action
      | _ -> ()
    MoveOn

  let updateCallEdges (ctx: CFGBuildingContext<_, _>) calleeAddr calleeInfo =
    match ctx.IntraCallTable.TryGetCallsites calleeAddr with
    | true, callsites ->
      updateCallEdgesForEachCallsite ctx callsites calleeAddr calleeInfo
    | false, _ ->
      Terminator.impossible ()

  let hasReturnNode (ctx: CFGBuildingContext<'FnCtx, 'GlCtx>) =
    ctx.CFG.TryFindVertex (fun v ->
      if v.VData.Internals.IsAbstract then
        v.VData.Internals.AbstractContent.ReturningStatus = NotNoRet
      else v.VData.Internals.LastInstruction.IsRET ())
    |> Option.isSome

  let finalizeRecovery ctx (cfgRec: ICFGRecovery<_, _>) postAnalysis =
    let oldNoRetStatus = ctx.NonReturningStatus
    ICFGAnalysis.run { Context = ctx } postAnalysis
    let newNoRetStatus = ctx.NonReturningStatus
    ctx.UnwindingBytes <- cfgRec.Summarizer.ComputeUnwindingAmount ctx
    match oldNoRetStatus, newNoRetStatus with
    | NoRet, NotNoRet
    | NoRet, ConditionalNoRet _ -> MoveOnButReloadCallers oldNoRetStatus
    | _ -> MoveOn

  let onAction (ctx: CFGBuildingContext<_, _>) cfgRec queue syscallAnalysis
               jmptblAnalysis useTCHeuristic (action: CFGAction) =
    try
      match action with
      | InitiateCFG ->
        let fnAddr = ctx.FunctionAddress
#if CFGDEBUG
        dbglog ctx.ThreadID (nameof InitiateCFG) $"{fnAddr:x}"
#endif
        let pp = ProgramPoint (fnAddr, 0)
        match scanBBLs ctx [ fnAddr ] with
        | Ok _ ->
          buildCFG ctx cfgRec syscallAnalysis useTCHeuristic queue [| pp |]
        | Error e ->
          FailStop e
      | ExpandCFG pps ->
#if CFGDEBUG
        let targets = pps |> Seq.map (fun pp -> $"{pp}") |> String.concat ";"
        dbglog ctx.ThreadID (nameof ExpandCFG)
        <| $"{targets} @ {ctx.FunctionAddress:x}"
#endif
        buildCFG ctx cfgRec syscallAnalysis useTCHeuristic queue pps
      | MakeCall (callSite, calleeAddr, calleeInfo) ->
#if CFGDEBUG
        dbglog ctx.ThreadID (nameof MakeCall)
        <| $"{ctx.FunctionAddress:x} to {calleeAddr:x}"
#endif
        cfgRec.AnalyzeCall ctx callSite calleeAddr calleeInfo false
      | MakeTlCall (callSite, calleeAddr, calleeInfo) ->
#if CFGDEBUG
        dbglog ctx.ThreadID (nameof MakeTlCall)
        <| $"{ctx.FunctionAddress:x} to {calleeAddr:x}"
#endif
        cfgRec.AnalyzeCall ctx callSite calleeAddr calleeInfo true
      | MakeIndCall (callsiteAddr) ->
#if CFGDEBUG
        dbglog ctx.ThreadID (nameof MakeIndCall)
        <| $"{callsiteAddr:x} @ {ctx.FunctionAddress:x}"
#endif
        connectIndirectCallEdge ctx cfgRec callsiteAddr
      | MakeSyscall (callsiteAddr, isExit) ->
#if CFGDEBUG
        dbglog ctx.ThreadID (nameof MakeSyscall) $"{ctx.FunctionAddress:x}"
#endif
        connectSyscallEdge ctx syscallAnalysis cfgRec callsiteAddr isExit
      | MakeIndEdges (bblAddr, insAddr) ->
#if CFGDEBUG
        dbglog ctx.ThreadID (nameof MakeIndEdges)
        <| $"{bblAddr:x} @ {ctx.FunctionAddress:x}"
#endif
        recoverIndirectBranches ctx jmptblAnalysis queue insAddr bblAddr
      | WaitForCallee calleeAddr ->
#if CFGDEBUG
        dbglog ctx.ThreadID (nameof WaitForCallee)
        <| $"{ctx.FunctionAddress:x} waits for {calleeAddr:x}"
#endif
        if not (ctx.PendingCallActions.ContainsKey calleeAddr) then
#if CFGDEBUG
          dbglog ctx.ThreadID (nameof WaitForCallee) "-> move on"
#endif
          MoveOn
        elif isFailedBuilding ctx calleeAddr then
#if CFGDEBUG
          dbglog ctx.ThreadID (nameof WaitForCallee) "-> failstop"
#endif
          FailStop ErrorCase.FailedToRecoverCFG
        else
#if CFGDEBUG
          dbglog ctx.ThreadID (nameof WaitForCallee) "-> wait"
#endif
          Wait (* yet resolved *)
      | StartTblRec (jmptbl, idx, srcAddr, dstAddr) ->
#if CFGDEBUG
        let fnAddr = ctx.FunctionAddress
        dbglog ctx.ThreadID (nameof StartTblRec)
        <| $"{jmptbl.InsAddr:x}[{idx}] -> {dstAddr:x} @ {fnAddr:x}"
#endif
        ctx.JumpTableRecoveryStatus.Push (jmptbl.TableAddress, idx)
        recoverJumpTableEntry ctx cfgRec queue jmptbl.InsAddr srcAddr dstAddr
      | EndTblRec (jmptbl, idx) ->
#if CFGDEBUG
        dbglog ctx.ThreadID (nameof EndTblRec)
        <| $"{jmptbl.InsAddr:x}[{idx}] @ {ctx.FunctionAddress:x}"
#endif
        jmptbl.NumEntries <- idx + 1
        ctx.JumpTables.Add jmptbl
        ctx.JumpTableRecoveryStatus.Pop () |> ignore
        sendJmpTblRecoverySuccess ctx queue jmptbl idx
      | UpdateCallEdges (calleeAddr, calleeInfo) ->
#if CFGDEBUG
        let noret, unwinding = calleeInfo
        let fnAddr = ctx.FunctionAddress
        dbglog ctx.ThreadID (nameof UpdateCallEdges)
        <| $"{calleeAddr:x} changed to ({noret}:{unwinding}) @ {fnAddr:x}"
#endif
        updateCallEdges ctx calleeAddr calleeInfo
      | ResumeAnalysis (pp, callbackAction) ->
        cfgRec.ResumeAnalysis ctx pp callbackAction
    with e ->
      Console.Error.WriteLine $"OnAction failed:\n{e}"
      FailStop ErrorCase.FailedToRecoverCFG

  let onFinish ctx cfgRec postAnalysis =
    assert (ctx.JumpTableRecoveryStatus.Count = 0)
    let nextFn = ctx.ManagerChannel.GetNextFunctionAddress ctx.FunctionAddress
    match ctx.FindOverlap nextFn with
    | Some v ->
#if CFGDEBUG
      let addr = v.VData.Internals.PPoint.Address
      dbglog ctx.ThreadID "OnFinish"
      <| $"Found overlap at {addr:x} @ {ctx.FunctionAddress}"
#endif
      match v.VData.DominatingJumpTableEntry with
      | Some (tblAddr, idx) ->
        let fnAddr = ctx.FunctionAddress
        ctx.ManagerChannel.NotifyBogusJumpTableEntry (fnAddr, tblAddr, idx)
        |> function
          | true -> StopAndReload
          | false -> finalizeRecovery ctx cfgRec postAnalysis
      | None -> finalizeRecovery ctx cfgRec postAnalysis
    | _ -> finalizeRecovery ctx cfgRec postAnalysis

  let onCyclicDependency (deps: (Addr * ICFGBuildable<_, _>)[]) =
    let sorted = deps |> Array.sortBy fst
#if CFGDEBUG
    sorted
    |> Array.map (fun (addr, _) -> $"{addr:x}")
    |> String.concat ","
    |> dbglog ManagerTid "OnCyclicDependency"
#endif
    let target =
      sorted (* If there's no ret instruction, it is likely non-returning *)
      |> Array.tryFind (fun (_, bld) -> not (hasReturnNode bld.Context))
      |> Option.defaultValue (Array.head sorted)
      |> snd
#if CFGDEBUG
    dbglog ManagerTid "OnCyclicDependency"
    <| $"target = {target.EntryPoint:x}"
#endif
    target

/// Base strategy for building a CFG.
type CFGRecovery<'FnCtx,
                 'GlCtx when 'FnCtx :> IResettable
                         and 'FnCtx: (new: unit -> 'FnCtx)
                         and 'GlCtx: (new: unit -> 'GlCtx)>
  public (summarizer: IFunctionSummarizable<'FnCtx, 'GlCtx>,
          jmptblAnalysis: IJmpTableAnalyzable<'FnCtx, 'GlCtx>,
          syscallAnalysis: ISyscallAnalyzable,
          postAnalysis: ICFGAnalysis<_>,
          useTailcallHeuristic,
          allowBBLOverlap,
          useSSA) as this =

  interface ICFGRecovery<'FnCtx, 'GlCtx> with
    member _.Summarizer = summarizer

    member _.AnalyzeCall ctx callSite calleeAddr calleeInfo isTailCall =
      CFGRecovery.connectCallEdge ctx this callSite calleeAddr calleeInfo
                                  isTailCall

    member _.AnalyzeIndirectJump ctx _ppQueue pp srcVertex =
      let insAddr = srcVertex.VData.Internals.LastInstruction.Address
      let callsite = LeafCallSite insAddr
      CFGRecovery.addCallerVertex ctx callsite srcVertex
      CFGRecovery.pushAction ctx <| MakeIndEdges (pp.Address, insAddr)
      None

    member _.AnalyzeIndirectCondJump _ _ _ _ = None

    member _.ResumeAnalysis _ _ _ = Terminator.impossible ()

    member _.FindCandidates (builders) =
      CFGRecovery.findCandidates builders

    member _.OnAction (ctx, queue, action) =
      CFGRecovery.onAction ctx this queue syscallAnalysis jmptblAnalysis
                           useTailcallHeuristic action

    member _.OnCreate _ctx = ()

    member _.OnFinish ctx =
      CFGRecovery.onFinish ctx this postAnalysis

    member _.OnCyclicDependency deps =
      CFGRecovery.onCyclicDependency deps

    member _.ActionPrioritizer with get () =
      CFGRecovery.prioritizer

    member _.AllowBBLOverlap with get () = allowBBLOverlap

    member _.OnAddVertex ctx vertex =
      if not useSSA then
        CFGRecovery.markVertexAsPendingForAnalysis ctx vertex
      else ()

    member _.OnAddEdge ctx _srcVertex dstVertex _edgeKind =
      if not useSSA then
        CFGRecovery.markVertexAsPendingForAnalysis ctx dstVertex
      else ()

  new (allowBBLOverlap, useSSA) =
    let summarizer = FunctionSummarizer ()
    let syscallAnalysis = SyscallAnalysis ()
    let jmptblAnalysis, postAnalysis =
      if useSSA then
        let ssaLifter = SSALifter () :> ICFGAnalysis<_>
        JmpTableAnalysis (Some ssaLifter) :> IJmpTableAnalyzable<_, _>,
        ssaLifter <+> CondAwareNoretAnalysis ()
      else
        JmpTableAnalysis None :> IJmpTableAnalyzable<_, _>,
        CondAwareNoretAnalysis ()
    CFGRecovery (summarizer,
                 jmptblAnalysis,
                 syscallAnalysis,
                 postAnalysis,
                 true,
                 allowBBLOverlap,
                 useSSA)

/// Base strategy for building a CFG without any customizable context.
type CFGRecovery =
  inherit CFGRecovery<DummyContext, DummyContext>

  new () =
    { inherit CFGRecovery<DummyContext, DummyContext> (false, false) }

  new (allowBBLOverlap) =
    { inherit CFGRecovery<DummyContext, DummyContext> (allowBBLOverlap, false) }

  new (summarizer,
       jmptblAnalysis,
       syscallAnalysis,
       postAnalysis,
       useTailcallHeuristic,
       allowBBLOverlap) =
    { inherit CFGRecovery<DummyContext, DummyContext> (summarizer,
                                                       jmptblAnalysis,
                                                       syscallAnalysis,
                                                       postAnalysis,
                                                       useTailcallHeuristic,
                                                       allowBBLOverlap,
                                                       false) }<|MERGE_RESOLUTION|>--- conflicted
+++ resolved
@@ -314,17 +314,12 @@
     | false, _ -> ()
 
   /// Build a CFG starting from the given program points.
-<<<<<<< HEAD
   let buildCFG ctx cfgRec (syscallAnalysis: ISyscallAnalyzable)
                useTailcallHeuristic (actionQueue: CFGActionQueue) initPPs =
-    let queue = Queue<ProgramPoint> (collection=initPPs)
-=======
-  let buildCFG ctx (actionQueue: CFGActionQueue) initPPs =
-    let ppQueue = Queue<ProgramPoint> (collection = initPPs)
->>>>>>> 01c2e430
+    let queue = Queue<ProgramPoint>(collection = initPPs)
     let mutable result = MoveOn
     while queue.Count > 0 && result = MoveOn do
-      let ppoint = queue.Dequeue ()
+      let ppoint = queue.Dequeue()
       if not <| ctx.VisitedPPoints.Add ppoint then ()
       else
         let srcVertex = getVertex ctx cfgRec ppoint
@@ -333,7 +328,7 @@
         match srcData.Terminator with
         | IEMark _ ->
           let last = srcData.LastInstruction
-          let nextPPoint = ProgramPoint (last.Address + uint64 last.Length, 0)
+          let nextPPoint = ProgramPoint(last.Address + uint64 last.Length, 0)
           match tryGetVertex ctx cfgRec nextPPoint with
           | Ok dstVertex ->
             connectEdge ctx cfgRec srcVertex dstVertex FallThroughEdge
