--- conflicted
+++ resolved
@@ -265,13 +265,8 @@
         findSymbPattern expandPhi findConst findDef fnAddr insAddr (depth + 1) e
       else Error ErrorCase.ItemNotFound
 
-<<<<<<< HEAD
   let findConstFromIRCFG (state: LowUIRSparseDataFlow.State<_>) v =
-    state.GetAbsValue (v=v)
-=======
-  let findConstFromIRCFG (state: VarBasedDataFlowState<_>) v =
-    state.DomainSubState.GetAbsValue (v = v)
->>>>>>> 01c2e430
+    state.GetAbsValue (v = v)
 
   let findDefFromIRCFG (state: LowUIRSparseDataFlow.State<_>) v =
     state.TryGetSSADef v
