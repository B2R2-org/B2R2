(*
  B2R2 - the Next-Generation Reversing Platform

  Copyright (c) SoftSec Lab. @ KAIST, since 2016

  Permission is hereby granted, free of charge, to any person obtaining a copy
  of this software and associated documentation files (the "Software"), to deal
  in the Software without restriction, including without limitation the rights
  to use, copy, modify, merge, publish, distribute, sublicense, and/or sell
  copies of the Software, and to permit persons to whom the Software is
  furnished to do so, subject to the following conditions:

  The above copyright notice and this permission notice shall be included in all
  copies or substantial portions of the Software.

  THE SOFTWARE IS PROVIDED "AS IS", WITHOUT WARRANTY OF ANY KIND, EXPRESS OR
  IMPLIED, INCLUDING BUT NOT LIMITED TO THE WARRANTIES OF MERCHANTABILITY,
  FITNESS FOR A PARTICULAR PURPOSE AND NONINFRINGEMENT. IN NO EVENT SHALL THE
  AUTHORS OR COPYRIGHT HOLDERS BE LIABLE FOR ANY CLAIM, DAMAGES OR OTHER
  LIABILITY, WHETHER IN AN ACTION OF CONTRACT, TORT OR OTHERWISE, ARISING FROM,
  OUT OF OR IN CONNECTION WITH THE SOFTWARE OR THE USE OR OTHER DEALINGS IN THE
  SOFTWARE.
*)

namespace B2R2.MiddleEnd

open B2R2
open B2R2.BinIR
open B2R2.FrontEnd
open B2R2.BinCorpus
open B2R2.ConcEval
open B2R2.BinGraph
open B2R2.MiddleEnd.EmulationHelper

module private NoReturnHelper =

  let isKnownNoReturnFunction = function
    | "__assert_fail"
    | "__stack_chk_fail"
    | "abort"
    | "_abort"
    | "exit"
    | "_exit" -> true
    | _ -> false

  let hasError corpus (v: Vertex<IRBasicBlock>) =
    if v.VData.IsFakeBlock () then
      let target = v.VData.PPoint.Address
      match corpus.SCFG.CalleeMap.Find target with
      | Some callee when callee.CalleeName = "error" -> true
      | _ -> false
    else false

  let hasNoRet noretAddrs (v: Vertex<IRBasicBlock>) =
    if v.VData.IsFakeBlock () then
      Set.contains v.VData.PPoint.Address noretAddrs
    else false

  let stmtHandler (bblAddr: Addr ref) = function
    | LowUIR.ISMark (addr, _) -> bblAddr := addr
    | _ -> ()

  let sideEffectHandler _eff st =
    EvalState.NextStmt st

  let checkExitSyscall reg exitSyscall exitGrpSyscall st =
    match readReg st reg with
    | None -> false
    | Some v ->
      let n = BitVector.toInt32 v
      n = exitSyscall || n = exitGrpSyscall

  let retrieveSyscallState (hdl: BinHandler) = function
    | Some st when hdl.FileInfo.FileFormat = FileFormat.ELFBinary
                || hdl.FileInfo.FileFormat = FileFormat.RawBinary ->
      let arch = hdl.ISA.Arch
      let exitSyscall = LinuxSyscall.toNumber arch LinuxSyscall.Exit
      let exitGrpSyscall = LinuxSyscall.toNumber arch LinuxSyscall.ExitGroup
      let reg = CallingConvention.returnRegister hdl
      checkExitSyscall reg exitSyscall exitGrpSyscall st
    | _ -> false

  let existSyscall cfg =
    DiGraph.foldVertex cfg (fun acc (v: Vertex<IRBasicBlock>) ->
      if v.VData.IsFakeBlock () then acc
      else
        match v.VData.GetLastStmt () with
        | LowUIR.SideEffect SysCall -> true
        | _ -> acc) false

  let findExitSyscalls hdl scfg cfg (root: Vertex<IRBasicBlock>) =
    if existSyscall cfg then
      let addr = root.VData.PPoint.Address
      let st = EvalState (memoryReader hdl, true)
      let st = initRegs hdl |> EvalState.PrepareContext st 0 addr
      let bblAddr = ref 0UL
      st.Callbacks.StmtEvalEventHandler <- stmtHandler bblAddr
      st.Callbacks.SideEffectEventHandler <- sideEffectHandler
      try
        let isExit =
          eval scfg root st (fun last -> last.IsInterrupt ())
          |> retrieveSyscallState hdl
        if isExit then Some !bblAddr else None
      with _ -> None
    else None

  let collectExitSyscallFallThroughs hdl scfg cfg root edges =
    match findExitSyscalls hdl scfg cfg root with
    | Some addr ->
      match DiGraph.tryFindVertexBy cfg (fun (v: Vertex<IRBasicBlock>) ->
        not (v.VData.IsFakeBlock ())
        && v.VData.PPoint.Address <= addr
        && (v.VData.LastInstruction.Address
          + uint64 v.VData.LastInstruction.Length) > addr) with
      | None -> edges
      | Some v ->
        DiGraph.getSuccs cfg v |> List.fold (fun acc w -> (v, w) :: acc) edges
    | None -> edges

  let checkFirstArgumentX86 st =
    let esp = (Intel.Register.ESP |> Intel.Register.toRegID)
    match EvalState.GetReg st esp with
    | Def sp ->
      let p = BitVector.add (BitVector.ofInt32 4 32<rt>) sp
      match readMem st p Endian.Little 32<rt> with
      | Some v -> v <> 0UL
      | None -> false
    | Undef -> false

  let checkFirstArgumentX64 st =
    match readReg st (Intel.Register.RDI |> Intel.Register.toRegID) with
    | Some bv -> BitVector.toUInt64 bv <> 0UL
    | None -> false

  let checkFirstArgument hdl = function
    | None -> false
    | Some st ->
      match hdl.ISA.Arch with
      | Arch.IntelX86 -> checkFirstArgumentX86 st
      | Arch.IntelX64 -> checkFirstArgumentX64 st
      | _ -> false

  let isNoReturnError hdl scfg (v: Vertex<IRBasicBlock>) =
    let st = EvalState (memoryReader hdl, true)
    let addr = v.VData.PPoint.Address
    let lastAddr = v.VData.LastInstruction.Address
    let st = initRegs hdl |> EvalState.PrepareContext st 0 addr
    try
      eval scfg v st (fun last -> last.Address = lastAddr)
      |> checkFirstArgument hdl
    with _ -> false

  let collectEdgesToFallThrough cfg edges (v: Vertex<IRBasicBlock>) =
    DiGraph.getPreds cfg v
    |> List.fold (fun acc pred ->
      match cfg.FindEdgeData pred v with
      | RetEdge | CallFallThroughEdge -> (pred, v) :: acc
      | _ -> acc) edges

  let collectErrorFallThroughs hdl corpus cfg edges =
    DiGraph.foldVertex cfg (fun acc v ->
      if hasError corpus v then v :: acc else acc) []
    |> List.fold (fun acc v ->
      if List.exists (isNoReturnError hdl corpus.SCFG) <| DiGraph.getPreds cfg v then
        List.fold (collectEdgesToFallThrough cfg) acc <| DiGraph.getSuccs cfg v
      else acc) edges

  let collectNoRetFallThroughs cfg noretAddrs edges =
    DiGraph.foldVertex cfg (fun acc v ->
      if hasNoRet noretAddrs v then v :: acc else acc) []
    |> List.fold (fun edges v ->
      DiGraph.getSuccs cfg v
      |> List.fold (collectEdgesToFallThrough cfg) edges) edges

  let collectNoRetFallThroughEdges hdl corpus cfg root noretAddrs =
    []
    |> collectExitSyscallFallThroughs hdl corpus.SCFG cfg root
    |> collectErrorFallThroughs hdl corpus cfg
    |> collectNoRetFallThroughs cfg noretAddrs

  let rec removeUnreachables cfg root =
    let g = DiGraph.clone cfg
    let g =
      DiGraph.foldVertex g (fun acc (v: Vertex<IRBasicBlock>) ->
        if v.VData.IsFakeBlock () then v :: acc else acc) []
      |> List.fold DiGraph.removeVertex g
    let reachables =
      Traversal.foldPreorder cfg root (fun acc v -> v :: acc) []
    let cfg =
      DiGraph.foldVertex g (fun acc v ->
        if List.contains v reachables then acc else v :: acc) []
      |> List.map (fun v -> DiGraph.findVertexByData cfg v.VData)
      |> List.fold DiGraph.removeVertex cfg
    DiGraph.foldVertex cfg (fun acc v ->
      let isUnreachable =
        v.VData.IsFakeBlock () && DiGraph.getPreds cfg v |> List.length = 0
      if isUnreachable then v :: acc else acc) []
    |> List.fold DiGraph.removeVertex cfg

  let modifyCFG hdl corpus noretAddrs addr =
    let cfg, root = corpus.SCFG.GetFunctionCFG (addr, false)
    let cfg =
      collectNoRetFallThroughEdges hdl corpus cfg root noretAddrs
      |> List.fold (fun cfg (src, dst) -> DiGraph.removeEdge cfg src dst) cfg
    removeUnreachables cfg root

  let isAlreadyVisited noretAddrs (v: Vertex<CallGraphBBlock>) =
    Set.contains v.VData.PPoint.Address noretAddrs

  let isNoReturn hdl corpus noretAddrs (v: Vertex<CallGraphBBlock>) =
    let addr = v.VData.PPoint.Address
    if v.VData.IsExternal then isKnownNoReturnFunction v.VData.Name
    else
      let cfg = modifyCFG hdl corpus noretAddrs addr
      cfg.FoldVertex (fun acc (v: Vertex<IRBasicBlock>) ->
        if List.length <| DiGraph.getSuccs cfg v > 0 then acc
        elif v.VData.IsFakeBlock () then
          let target = v.VData.PPoint.Address
          let targetV = corpus.SCFG.CalleeMap.Find target |> Option.get
          if Set.contains target noretAddrs then acc
          elif isKnownNoReturnFunction targetV.CalleeName then acc
          elif targetV.CalleeName = "error" then acc
          else false
        elif v.VData.LastInstruction.IsInterrupt () then acc
        else false) true

  let rec findLoop hdl corpus cg noretVertices = function
    | [] -> noretVertices
    | v :: vs ->
      let noretAddrs =
        noretVertices
        |> Set.map (fun (v: Vertex<CallGraphBBlock>) -> v.VData.PPoint.Address)
      if isAlreadyVisited noretAddrs v then
        findLoop hdl corpus cg noretVertices vs
      elif isNoReturn hdl corpus noretAddrs v then
        DiGraph.getPreds cg v @ vs
        |> findLoop hdl corpus cg (Set.add v noretVertices)
      else findLoop hdl corpus cg noretVertices vs

  let getNoReturnFunctions corpus noretVertices =
    let noretFuncs = corpus.SCFG.NoReturnInfo.NoReturnFuncs
    noretVertices
    |> Set.fold (fun acc (v: Vertex<CallGraphBBlock>) ->
      let addr = v.VData.PPoint.Address
      match corpus.SCFG.CalleeMap.Find (addr) with
      | None -> acc
      | Some _ -> Set.add addr acc) noretFuncs

  let getNoReturnCallSites hdl corpus noretFuncs =
    let scfg = corpus.SCFG
    let callsites = scfg.NoReturnInfo.NoReturnCallSites
    scfg.CalleeMap.Entries
    |> Set.fold (fun acc addr ->
      let cfg, root = scfg.GetFunctionCFG (addr, false)
      collectNoRetFallThroughEdges hdl corpus cfg root noretFuncs
      |> List.filter (fun (src, dst) -> cfg.FindEdgeData src dst <> RetEdge)
      |> List.map (fun (src, _) -> src.VData.PPoint)
      |> Set.ofList
      |> Set.union acc) callsites

  let findNoReturnEdges hdl corpus =
    let scfg = corpus.SCFG
    let lens = CallGraphLens.Init (scfg)
    let cg, _ = lens.Filter (scfg.Graph, [], corpus)
    let noretFuncs =
      DiGraph.foldVertex cg (fun acc v ->
        if List.length <| DiGraph.getSuccs cg v = 0 then v :: acc else acc) []
      |> findLoop hdl corpus cg Set.empty
      |> getNoReturnFunctions corpus
    let noretCallsites = getNoReturnCallSites hdl corpus noretFuncs
    BinCorpus.addNoReturnInfo hdl corpus noretFuncs noretCallsites

type NoReturnAnalysis () =
  interface IAnalysis with
    member __.Name = "No-Return Analysis"

<<<<<<< HEAD
    member __.Run hdl (scfg: SCFG) app =
      let app' = NoReturnHelper.findNoReturnEdges hdl scfg app
      match SCFG.Init (hdl, app', scfg.GraphImplementationType) with
      | Ok scfg -> scfg, app'
      | Error e -> failwithf "Failed to run no-return analysis due to %A" e
=======
    member __.Run hdl corpus =
      NoReturnHelper.findNoReturnEdges hdl corpus
>>>>>>> df649384
<|MERGE_RESOLUTION|>--- conflicted
+++ resolved
@@ -274,13 +274,5 @@
   interface IAnalysis with
     member __.Name = "No-Return Analysis"
 
-<<<<<<< HEAD
-    member __.Run hdl (scfg: SCFG) app =
-      let app' = NoReturnHelper.findNoReturnEdges hdl scfg app
-      match SCFG.Init (hdl, app', scfg.GraphImplementationType) with
-      | Ok scfg -> scfg, app'
-      | Error e -> failwithf "Failed to run no-return analysis due to %A" e
-=======
     member __.Run hdl corpus =
-      NoReturnHelper.findNoReturnEdges hdl corpus
->>>>>>> df649384
+      NoReturnHelper.findNoReturnEdges hdl corpus