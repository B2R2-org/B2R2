--- conflicted
+++ resolved
@@ -44,17 +44,10 @@
       if nextAddr >= eAddr then gaps
       else AddrRange (nextAddr, eAddr) :: gaps
 
-<<<<<<< HEAD
-  let rec shiftUntilValid hdl (scfg: SCFG) entries (gap: AddrRange) =
-    let entry = LeaderInfo.Init (hdl, gap.Min) |> Set.singleton
-    let app' = Apparatus.initByEntries hdl entry (Some gap.Max)
-    match SCFG.Init (hdl, app', scfg.GraphImplementationType, false) with
-=======
   let rec shiftUntilValid hdl corpus entries (gap: AddrRange) =
     let entry = Set.singleton gap.Min
-    match BinCorpus.initByEntries hdl DefaultGraph entry with
+    match BinCorpus.initByEntries hdl PersistentGraph entry with
     | Ok _ -> AddrRange (gap.Min, gap.Max) :: entries
->>>>>>> df649384
     | Error _ ->
       if gap.Min + 1UL = gap.Max then entries
       else
@@ -69,32 +62,6 @@
   let shiftGaps fn gaps =
     gaps |> List.fold fn []
 
-<<<<<<< HEAD
-  let updateResults branchRecovery hdl (scfg: SCFG) app (_, resultApp) =
-    let app =
-      Apparatus.getFunctionAddrs resultApp
-      |> Set.ofSeq
-      |> Set.map (fun addr -> LeaderInfo.Init (hdl, addr))
-      |> Apparatus.addRecoveredEntries app
-    let app =
-      resultApp.IndirectBranchMap
-      |> Apparatus.addIndirectBranchMap app
-      |> (branchRecovery: BranchRecovery).CalculateTable hdl
-      |> Apparatus.update hdl
-    match SCFG.Init (hdl, app, scfg.GraphImplementationType) with
-    | Ok scfg -> scfg, app
-    | Error _ -> scfg, app
-
-  let rec recoverGaps branchRecovery hdl (scfg: SCFG) app gaps =
-    match shiftGaps (shiftUntilValid hdl scfg) gaps with
-    | [] -> scfg, app
-    | gaps ->
-      let ents =
-        gaps |> List.map (fun g -> LeaderInfo.Init (hdl, g.Min)) |> Set.ofList
-      let partialApp = Apparatus.initByEntries hdl ents None
-      match SCFG.Init (hdl, partialApp, scfg.GraphImplementationType, false) with
-      | Ok partialCFG ->
-=======
   let updateResults branchRecovery hdl corpus resultCorpus =
     match resultCorpus.SCFG.CalleeMap.Entries |> BinCorpus.addEntries hdl corpus None with
     | Ok corpus ->
@@ -109,9 +76,8 @@
     | gaps ->
       let ents =
         gaps |> List.map (fun g -> g.Min) |> Set.ofList
-      match BinCorpus.initByEntries hdl DefaultGraph ents with
+      match BinCorpus.initByEntries hdl PersistentGraph ents with
       | Ok partialCorpus ->
->>>>>>> df649384
         let isTarget addr =
           corpus.SCFG.IndirectBranchMap
           |> Map.exists (fun _ { HostFunctionAddr = entry } -> entry = addr)
